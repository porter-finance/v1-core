--- conflicted
+++ resolved
@@ -1,16 +1,10 @@
 import { BigNumber, BigNumberish, ContractTransaction, Event } from "ethers";
 import { use, expect } from "chai";
 import { ethers } from "hardhat";
-<<<<<<< HEAD
-import { Bond } from "../typechain";
-import { BondConfigType } from "./interfaces";
-import { ONE } from "./constants";
-=======
 import { Bond, TestERC20 } from "../typechain";
 import { BondConfigType } from "./interfaces";
 import { ONE } from "./constants";
 import { SignerWithAddress } from "@nomiclabs/hardhat-ethers/signers";
->>>>>>> dd0e322c
 
 export const addDaysToNow = (days: number = 0) => {
   return BigNumber.from(
@@ -65,8 +59,6 @@
 export const getTargetCollateral = (bondConfig: BondConfigType): BigNumber => {
   const { targetBondSupply, collateralRatio } = bondConfig;
   return targetBondSupply.mul(collateralRatio).div(ONE);
-<<<<<<< HEAD
-=======
 };
 
 export const getTargetConvertibleCollateral = (
@@ -107,7 +99,6 @@
   await (await tx()).wait();
   const balanceAfter = await token.connect(signer).balanceOf(address);
   expect(balanceAfter.sub(balanceBefore).abs()).to.be.equal(delta);
->>>>>>> dd0e322c
 };
 
 declare global {
