--- conflicted
+++ resolved
@@ -36,9 +36,6 @@
   symbol: string;
   mintAmount: BigNumber;
   decimals: number;
-<<<<<<< HEAD
-};
-=======
 };
 
 export interface InitiateAuctionParameters {
@@ -65,5 +62,4 @@
   bondConfig: BondConfigType;
   auctionConfig: InitiateAuctionParameters;
   biddingConfig: AuctionBid;
-}
->>>>>>> b530c871
+}