<<<<<<< HEAD
// import { BigNumber, Contract } from "ethers";

// import { ethers, network } from "hardhat";
// import "@nomiclabs/hardhat-ethers";
// import { SignerWithAddress } from "@nomiclabs/hardhat-ethers/signers";
// import {
//   addDaysToNow,
//   closeAuction,
//   CollateralData,
//   createAuctionWithDefaults,
//   createTokensAndMintAndApprove,
//   encodeOrder,
//   increaseTime,
//   mineBlock,
//   placeOrders,
// } from "./utilities";
// import { expect } from "chai";
// import type {
//   PorterBond,
//   CollateralToken,
//   Broker,
//   BiddingToken,
// } from "../typechain";

// // import type { EasyAuction } from "../contracts/external/EasyAuction";
// const EasyAuctionJson = require("../contracts/external/EasyAuction.json");

// const GNOSIS_AUCTION_ADDRESS = {
//   mainnet: "0x0b7ffc1f4ad541a4ed16b40d8c37f0929158d101",
// };
// describe("Auction", async () => {
//   // default deployer address of contracts
//   let owner: SignerWithAddress;
//   // address of the example DAO which configures and runs the auction
//   let auctioneerSigner: SignerWithAddress;
//   // addresses of the bidders
//   let bidders: SignerWithAddress[];
//   let broker: Broker;
//   let gnosisAuction: Contract;
//   let biddingToken: BiddingToken;
//   let collateralToken: CollateralToken;
//   let porterBond: PorterBond;
//   let collateralData: CollateralData;

//   beforeEach(async () => {
//     await network.provider.request({
//       method: "hardhat_reset",
//       params: [
//         {
//           forking: {
//             jsonRpcUrl: process.env.MAINNET_RPC_URL,
//             blockNumber: Number(process.env.FORK_BLOCK_NUMBER),
//           },
//         },
//       ],
//     });
//     collateralData = {
//       collateralAddress: ethers.constants.AddressZero,
//       collateralAmount: ethers.utils.parseEther("100"),
//     };
//     [owner, auctioneerSigner, ...bidders] = await ethers.getSigners();
//     bidders = bidders.slice(0, 3);

//     const BiddingToken = await ethers.getContractFactory("BiddingToken");
//     biddingToken = (await BiddingToken.deploy(
//       "Bidding Token",
//       "BT",
//       ethers.utils.parseEther("10000")
//     )) as BiddingToken;

//     // Mint 100 ether of tokens of collateral for auctioneerSigner
//     const CollateralToken = await ethers.getContractFactory("CollateralToken");
//     collateralToken = (await CollateralToken.connect(auctioneerSigner).deploy(
//       "Collateral Token",
//       "CT",
//       collateralData.collateralAmount
//     )) as CollateralToken;
//     // set collateral address
//     collateralData.collateralAddress = collateralToken.address;

//     // The tokens minted here do not matter. The Porter Auction will mint the porterBond
//     const PorterBond = await ethers.getContractFactory("PorterBond");
//     porterBond = (await PorterBond.connect(owner).deploy(
//       "Bond Token",
//       "BT",
//       ethers.utils.parseEther("100")
//     )) as PorterBond;

//     gnosisAuction = await ethers.getContractAt(
//       EasyAuctionJson.abi,
//       GNOSIS_AUCTION_ADDRESS.mainnet
//     );

//     const Broker = await ethers.getContractFactory("Broker");
//     broker = (await Broker.deploy(gnosisAuction.address)) as Broker;

//     await mineBlock(); // ⛏⛏⛏ Mining... ⛏⛏⛏
//   });
//   describe("Porter Auction E2E", async () => {
//     it("deposits collateral, initiates auction, settles auction", async () => {
//       // ----------------------------------------------------
//       //                                                    |
//       console.log("e2e/debug info"); //                     |
//       //                                                    |
//       // ----------------------------------------------------

//       console.log({
//         porter: owner.address,
//         auctioneer: auctioneerSigner.address,
//         [`bidders(${bidders.length})`]: bidders.map((b) => b.address),
//         porterBondAddress: porterBond.address,
//         collateralTokenAddress: collateralToken.address,
//         biddingTokenAddress: biddingToken.address,
//         brokerAddress: broker.address,
//         gnosisAuctionAddress: GNOSIS_AUCTION_ADDRESS.mainnet,
//       });

//       // ----------------------------------------------------
//       //                                                    |
//       console.log("e2e/set up collateral"); //              |
//       //                                                    |
//       // ----------------------------------------------------
//       // from auctioneerSigner, approve the value of collateral to the broker contract
//       await collateralToken
//         .connect(auctioneerSigner)
//         .increaseAllowance(broker.address, collateralData.collateralAmount);
//       expect(
//         await collateralToken.balanceOf(auctioneerSigner.address)
//       ).to.be.eq(ethers.utils.parseEther("100"));
//       const depositCollateralTx = await broker
//         .connect(auctioneerSigner)
//         .depositCollateral(collateralData);

//       await mineBlock(); // ⛏⛏⛏ Mining... ⛏⛏⛏

//       expect(
//         await collateralToken.balanceOf(auctioneerSigner.address)
//       ).to.be.eq(0);

//       expect(depositCollateralTx, "Collateral deposited")
//         .to.emit(broker, "CollateralDeposited")
//         .withArgs(
//           auctioneerSigner.address,
//           collateralToken.address,
//           collateralData.collateralAmount
//         );

//       // The deposited collateral should exist in the broker contract
//       expect(
//         await broker.collateralInContract(
//           auctioneerSigner.address,
//           collateralToken.address
//         ),
//         "Collateral in contract"
//       ).to.be.equal(collateralData.collateralAmount);

//       // ----------------------------------------------------
//       //                                                    |
//       console.log("e2e/set up gnosis auction"); //          |
//       //                                                    |
//       // ----------------------------------------------------

//       const auctionCounter = (await gnosisAuction.auctionCounter()).toNumber();
//       // This creates the GnosisAuction and returns the auctionId of the newly created auction
//       const { auctionId, porterBondAddress } = await createAuctionWithDefaults(
//         auctioneerSigner,
//         biddingToken,
//         collateralData,
//         broker
//       );

//       // After the auction is created, the auctionCount should be auctionCounter + 1
//       expect(auctionId, "GnosisAuction counter incremented").to.be.equal(
//         auctionCounter + 1
//       );

//       // After the auction is created, the collateralInContract should be 0
//       // (or in practice, the existing value minus the collateralAmount)
//       expect(
//         await broker.collateralInContract(
//           auctioneerSigner.address,
//           collateralToken.address
//         ),
//         "Collateral stored in contract"
//       ).to.be.equal(0);

//       // The collateralInAuction should be the collateralAmount (note the mapping looks up the auctionId)
//       expect(
//         await broker.collateralInAuction(auctionId, collateralToken.address),
//         "Collateral stored in auction"
//       ).to.be.equal(collateralData.collateralAmount);

//       // ----------------------------------------------------
//       //                                                    |
//       console.log("e2e/place orders"); //                   |
//       //                                                    |
//       // ----------------------------------------------------

//       // Give tokens from owner to bidders and approve for transfer to gnosis auction
//       await createTokensAndMintAndApprove(
//         gnosisAuction,
//         biddingToken,
//         owner,
//         bidders
//       );

//       await mineBlock(); // ⛏⛏⛏ Mining... ⛏⛏⛏

//       // create sell orders for all bidders addresses
//       const nrTests = bidders.length;
//       for (let i = 0; i < nrTests; i++) {
//         const sellOrder = [
//           {
//             sellAmount: ethers.utils
//               .parseEther("10")
//               .div(BigNumber.from(nrTests - 2)),
//             buyAmount: ethers.utils.parseEther("1"),
//             userId: BigNumber.from(i + 2),
//           },
//         ];
//         // add all transactions
//         await placeOrders(gnosisAuction, sellOrder, auctionId, bidders);
//       }
//       await mineBlock(); // ⛏⛏⛏ Mining... ⛏⛏⛏

//       // ----------------------------------------------------
//       //                                                    |
//       console.log("e2e/close auction"); //                  |
//       //                                                    |
//       // ----------------------------------------------------

//       // This increases the time to the end of the auction
//       await closeAuction(gnosisAuction, auctionId);

//       // ----------------------------------------------------
//       //                                                    |
//       console.log("e2e/partially settle orders"); //        |
//       //                                                    |
//       // ----------------------------------------------------

//       // This settles some of the orders and moves the queue element
//       // there is an order left over (bidders.length - 1) because there needs to be
//       // at least one order left over to be able to settle the auction
//       // await gnosisAuction.precalculateSellAmountSum(
//       //   auctionId,
//       //   bidders.length - 1
//       // );

//       // ----------------------------------------------------
//       //                                                    |
//       console.log("e2e/settle auction"); //                 |
//       //                                                    |
//       // ----------------------------------------------------
//       const settleTx = await gnosisAuction.settleAuction(auctionId);
//       expect(settleTx).to.emit(gnosisAuction, "AuctionCleared");

//       await mineBlock(); // ⛏⛏⛏ Mining... ⛏⛏⛏

//       // ----------------------------------------------------
//       //                                                    |
//       console.log("e2e/check results"); //                  |
//       //                                                    |
//       // ----------------------------------------------------

//       // TODO: not sure what to expect here, probably something with getting the settlement amount
//       // and checking that each bidder has the correct amount of tokens for now
//       // confirm that there is a change in porterBonds

//       // before claiming from all orders, the bidding token should be 0
//       expect(
//         await porterBond.attach(porterBondAddress).balanceOf(bidders[0].address)
//       ).to.be.eq(0);

//       for (let i = 0; i < nrTests; i++) {
//         const sellOrder = {
//           sellAmount: ethers.utils
//             .parseEther("10")
//             .div(BigNumber.from(nrTests - 2)),
//           buyAmount: ethers.utils.parseEther("1"),
//           userId: BigNumber.from(i + 2),
//         };
//         const claimTx = await gnosisAuction.claimFromParticipantOrder(
//           auctionId,
//           [encodeOrder(sellOrder)]
//         );
//         expect(claimTx).to.emit(gnosisAuction, "ClaimedFromOrder");
//       }

//       await mineBlock(); // ⛏⛏⛏ Mining... ⛏⛏⛏

//       // after, the bond token should be assigned to the account
//       expect(
//         await porterBond.attach(porterBondAddress).balanceOf(bidders[0].address)
//       ).to.be.gt(0);

//       // ----------------------------------------------------
//       //                                                    |
//       console.log("e2e/redeem collateral"); //              |
//       //                                                    |
//       // ----------------------------------------------------
//       expect(
//         await collateralToken.balanceOf(auctioneerSigner.address),
//         "collateral in auction"
//       ).to.be.eq(0);

//       increaseTime(addDaysToNow(2).toNumber()); // ⌚️⌚️⌚️ Time passes... ⌚️⌚️⌚️

//       const redeemTx = await broker
//         .connect(auctioneerSigner)
//         .redeemCollateralFromAuction(auctionId, collateralToken.address);

//       await mineBlock(); // ⛏⛏⛏ Mining... ⛏⛏⛏

//       expect(redeemTx).to.emit(broker, "CollateralRedeemed");

//       expect(
//         await collateralToken.balanceOf(auctioneerSigner.address),
//         "collateral in auctioneer"
//       ).to.be.eq(collateralData.collateralAmount);
//     });
//   });
// });
=======
import { BigNumber, Contract } from "ethers";

import { ethers, network } from "hardhat";
import "@nomiclabs/hardhat-ethers";
import { SignerWithAddress } from "@nomiclabs/hardhat-ethers/signers";
import {
  addDaysToNow,
  closeAuction,
  CollateralData,
  createAuctionWithDefaults,
  createTokensAndMintAndApprove,
  encodeOrder,
  increaseTime,
  mineBlock,
  placeOrders,
} from "./utilities";
import { expect } from "chai";
import type {
  PorterBond,
  CollateralToken,
  Broker,
  BiddingToken,
} from "../typechain";

// import type { EasyAuction } from "../contracts/external/EasyAuction";
const EasyAuctionJson = require("../contracts/external/EasyAuction.json");

const GNOSIS_AUCTION_ADDRESS = {
  mainnet: "0x0b7ffc1f4ad541a4ed16b40d8c37f0929158d101",
};
xdescribe("Auction", async () => {
  // default deployer address of contracts
  let owner: SignerWithAddress;
  // address of the example DAO which configures and runs the auction
  let auctioneerSigner: SignerWithAddress;
  // addresses of the bidders
  let bidders: SignerWithAddress[];
  let broker: Broker;
  let gnosisAuction: Contract;
  let biddingToken: BiddingToken;
  let collateralToken: CollateralToken;
  let porterBond: PorterBond;
  let collateralData: CollateralData;

  beforeEach(async () => {
    await network.provider.request({
      method: "hardhat_reset",
      params: [
        {
          forking: {
            jsonRpcUrl: process.env.MAINNET_RPC_URL,
            blockNumber: Number(process.env.FORK_BLOCK_NUMBER),
          },
        },
      ],
    });
    collateralData = {
      collateralAddress: ethers.constants.AddressZero,
      collateralAmount: ethers.utils.parseEther("100"),
    };
    [owner, auctioneerSigner, ...bidders] = await ethers.getSigners();
    bidders = bidders.slice(0, 3);

    const BiddingToken = await ethers.getContractFactory("BiddingToken");
    biddingToken = (await BiddingToken.deploy(
      "Bidding Token",
      "BT",
      ethers.utils.parseEther("10000")
    )) as BiddingToken;

    // Mint 100 ether of tokens of collateral for auctioneerSigner
    const CollateralToken = await ethers.getContractFactory("CollateralToken");
    collateralToken = (await CollateralToken.connect(auctioneerSigner).deploy(
      "Collateral Token",
      "CT",
      collateralData.collateralAmount
    )) as CollateralToken;
    // set collateral address
    collateralData.collateralAddress = collateralToken.address;

    // The tokens minted here do not matter. The Porter Auction will mint the porterBond
    const PorterBond = await ethers.getContractFactory("PorterBond");
    porterBond = (await PorterBond.connect(owner).deploy(
      "Bond Token",
      "BT",
      ethers.utils.parseEther("100")
    )) as PorterBond;

    gnosisAuction = await ethers.getContractAt(
      EasyAuctionJson.abi,
      GNOSIS_AUCTION_ADDRESS.mainnet
    );

    const Broker = await ethers.getContractFactory("Broker");
    broker = (await Broker.deploy(gnosisAuction.address)) as Broker;

    await mineBlock(); // ⛏⛏⛏ Mining... ⛏⛏⛏
  });
  describe("Porter Auction E2E", async () => {
    it("deposits collateral, initiates auction, settles auction", async () => {
      // ----------------------------------------------------
      //                                                    |
      console.log("e2e/debug info"); //                     |
      //                                                    |
      // ----------------------------------------------------

      console.log({
        porter: owner.address,
        auctioneer: auctioneerSigner.address,
        [`bidders(${bidders.length})`]: bidders.map((b) => b.address),
        porterBondAddress: porterBond.address,
        collateralTokenAddress: collateralToken.address,
        biddingTokenAddress: biddingToken.address,
        brokerAddress: broker.address,
        gnosisAuctionAddress: GNOSIS_AUCTION_ADDRESS.mainnet,
      });

      // ----------------------------------------------------
      //                                                    |
      console.log("e2e/set up collateral"); //              |
      //                                                    |
      // ----------------------------------------------------
      // from auctioneerSigner, approve the value of collateral to the broker contract
      await collateralToken
        .connect(auctioneerSigner)
        .increaseAllowance(broker.address, collateralData.collateralAmount);
      expect(
        await collateralToken.balanceOf(auctioneerSigner.address)
      ).to.be.eq(ethers.utils.parseEther("100"));
      const depositCollateralTx = await broker
        .connect(auctioneerSigner)
        .depositCollateral(collateralData);

      await mineBlock(); // ⛏⛏⛏ Mining... ⛏⛏⛏

      expect(
        await collateralToken.balanceOf(auctioneerSigner.address)
      ).to.be.eq(0);

      expect(depositCollateralTx, "Collateral deposited")
        .to.emit(broker, "CollateralDeposited")
        .withArgs(
          auctioneerSigner.address,
          collateralToken.address,
          collateralData.collateralAmount
        );

      // The deposited collateral should exist in the broker contract
      expect(
        await broker.collateralInContract(
          auctioneerSigner.address,
          collateralToken.address
        ),
        "Collateral in contract"
      ).to.be.equal(collateralData.collateralAmount);

      // ----------------------------------------------------
      //                                                    |
      console.log("e2e/set up gnosis auction"); //          |
      //                                                    |
      // ----------------------------------------------------

      const auctionCounter = (await gnosisAuction.auctionCounter()).toNumber();
      // This creates the GnosisAuction and returns the auctionId of the newly created auction
      const { auctionId, porterBondAddress } = await createAuctionWithDefaults(
        auctioneerSigner,
        biddingToken,
        collateralData,
        broker
      );

      // After the auction is created, the auctionCount should be auctionCounter + 1
      expect(auctionId, "GnosisAuction counter incremented").to.be.equal(
        auctionCounter + 1
      );

      // After the auction is created, the collateralInContract should be 0
      // (or in practice, the existing value minus the collateralAmount)
      expect(
        await broker.collateralInContract(
          auctioneerSigner.address,
          collateralToken.address
        ),
        "Collateral stored in contract"
      ).to.be.equal(0);

      // The collateralInAuction should be the collateralAmount (note the mapping looks up the auctionId)
      expect(
        await broker.collateralInAuction(auctionId, collateralToken.address),
        "Collateral stored in auction"
      ).to.be.equal(collateralData.collateralAmount);

      // ----------------------------------------------------
      //                                                    |
      console.log("e2e/place orders"); //                   |
      //                                                    |
      // ----------------------------------------------------

      // Give tokens from owner to bidders and approve for transfer to gnosis auction
      await createTokensAndMintAndApprove(
        gnosisAuction,
        biddingToken,
        owner,
        bidders
      );

      await mineBlock(); // ⛏⛏⛏ Mining... ⛏⛏⛏

      // create sell orders for all bidders addresses
      const userId = (
        await (await gnosisAuction.getUserId(bidders[0].address)).wait()
      ).events[0]?.args?.userId;
      const sellOrder = {
        sellAmount: ethers.utils.parseEther("50"),
        buyAmount: ethers.utils.parseEther("1"),
        userId: BigNumber.from(userId),
      };

      await placeOrders(gnosisAuction, [sellOrder], auctionId, bidders);
      await mineBlock(); // ⛏⛏⛏ Mining... ⛏⛏⛏

      // ----------------------------------------------------
      //                                                    |
      console.log("e2e/close auction"); //                  |
      //                                                    |
      // ----------------------------------------------------

      // This increases the time to the end of the auction
      await closeAuction(gnosisAuction, auctionId);

      // ----------------------------------------------------
      //                                                    |
      console.log("e2e/partially settle orders"); //        |
      //                                                    |
      // ----------------------------------------------------

      // This settles some of the orders and moves the queue element
      // there is an order left over (bidders.length - 1) because there needs to be
      // at least one order left over to be able to settle the auction
      // await gnosisAuction.precalculateSellAmountSum(
      //   auctionId,
      //   bidders.length - 1
      // );

      // ----------------------------------------------------
      //                                                    |
      console.log("e2e/settle auction"); //                 |
      //                                                    |
      // ----------------------------------------------------
      const settleTx = await gnosisAuction.settleAuction(auctionId);
      expect(settleTx).to.emit(gnosisAuction, "AuctionCleared");

      await mineBlock(); // ⛏⛏⛏ Mining... ⛏⛏⛏

      // ----------------------------------------------------
      //                                                    |
      console.log("e2e/check results"); //                  |
      //                                                    |
      // ----------------------------------------------------

      console.log({ auctionId }, await gnosisAuction.auctionData(auctionId));
      console.log(await (await ethers.provider.getBlock("latest")).timestamp);

      // TODO: not sure what to expect here, probably something with getting the settlement amount
      // and checking that each bidder has the correct amount of tokens for now
      // confirm that there is a change in porterBonds

      // before claiming from all orders, the bidding token should be 0
      expect(
        await porterBond.attach(porterBondAddress).balanceOf(bidders[0].address)
      ).to.be.eq(0);

      console.log("e2e/claimOrder", sellOrder);
      const claimTx = await gnosisAuction.claimFromParticipantOrder(auctionId, [
        encodeOrder(sellOrder),
      ]);
      expect(claimTx).to.emit(gnosisAuction, "ClaimedFromOrder");

      await mineBlock(); // ⛏⛏⛏ Mining... ⛏⛏⛏

      // after, the bond token should be assigned to the account
      expect(
        await porterBond.attach(porterBondAddress).balanceOf(bidders[0].address)
      ).to.be.gt(0);

      // ----------------------------------------------------
      //                                                    |
      console.log("e2e/redeem collateral"); //              |
      //                                                    |
      // ----------------------------------------------------
      expect(
        await collateralToken.balanceOf(auctioneerSigner.address),
        "collateral in auction"
      ).to.be.eq(0);

      increaseTime(addDaysToNow(2).toNumber()); // ⌚️⌚️⌚️ Time passes... ⌚️⌚️⌚️

      const redeemTx = await broker
        .connect(auctioneerSigner)
        .redeemCollateralFromAuction(auctionId, collateralToken.address);

      await mineBlock(); // ⛏⛏⛏ Mining... ⛏⛏⛏

      expect(redeemTx).to.emit(broker, "CollateralRedeemed");

      expect(
        await collateralToken.balanceOf(auctioneerSigner.address),
        "collateral in auctioneer"
      ).to.be.eq(collateralData.collateralAmount);
    });
  });
});
>>>>>>> 63fb7983
<|MERGE_RESOLUTION|>--- conflicted
+++ resolved
@@ -1,327 +1,4 @@
-<<<<<<< HEAD
-// import { BigNumber, Contract } from "ethers";
-
-// import { ethers, network } from "hardhat";
-// import "@nomiclabs/hardhat-ethers";
-// import { SignerWithAddress } from "@nomiclabs/hardhat-ethers/signers";
-// import {
-//   addDaysToNow,
-//   closeAuction,
-//   CollateralData,
-//   createAuctionWithDefaults,
-//   createTokensAndMintAndApprove,
-//   encodeOrder,
-//   increaseTime,
-//   mineBlock,
-//   placeOrders,
-// } from "./utilities";
-// import { expect } from "chai";
-// import type {
-//   PorterBond,
-//   CollateralToken,
-//   Broker,
-//   BiddingToken,
-// } from "../typechain";
-
-// // import type { EasyAuction } from "../contracts/external/EasyAuction";
-// const EasyAuctionJson = require("../contracts/external/EasyAuction.json");
-
-// const GNOSIS_AUCTION_ADDRESS = {
-//   mainnet: "0x0b7ffc1f4ad541a4ed16b40d8c37f0929158d101",
-// };
-// describe("Auction", async () => {
-//   // default deployer address of contracts
-//   let owner: SignerWithAddress;
-//   // address of the example DAO which configures and runs the auction
-//   let auctioneerSigner: SignerWithAddress;
-//   // addresses of the bidders
-//   let bidders: SignerWithAddress[];
-//   let broker: Broker;
-//   let gnosisAuction: Contract;
-//   let biddingToken: BiddingToken;
-//   let collateralToken: CollateralToken;
-//   let porterBond: PorterBond;
-//   let collateralData: CollateralData;
-
-//   beforeEach(async () => {
-//     await network.provider.request({
-//       method: "hardhat_reset",
-//       params: [
-//         {
-//           forking: {
-//             jsonRpcUrl: process.env.MAINNET_RPC_URL,
-//             blockNumber: Number(process.env.FORK_BLOCK_NUMBER),
-//           },
-//         },
-//       ],
-//     });
-//     collateralData = {
-//       collateralAddress: ethers.constants.AddressZero,
-//       collateralAmount: ethers.utils.parseEther("100"),
-//     };
-//     [owner, auctioneerSigner, ...bidders] = await ethers.getSigners();
-//     bidders = bidders.slice(0, 3);
-
-//     const BiddingToken = await ethers.getContractFactory("BiddingToken");
-//     biddingToken = (await BiddingToken.deploy(
-//       "Bidding Token",
-//       "BT",
-//       ethers.utils.parseEther("10000")
-//     )) as BiddingToken;
-
-//     // Mint 100 ether of tokens of collateral for auctioneerSigner
-//     const CollateralToken = await ethers.getContractFactory("CollateralToken");
-//     collateralToken = (await CollateralToken.connect(auctioneerSigner).deploy(
-//       "Collateral Token",
-//       "CT",
-//       collateralData.collateralAmount
-//     )) as CollateralToken;
-//     // set collateral address
-//     collateralData.collateralAddress = collateralToken.address;
-
-//     // The tokens minted here do not matter. The Porter Auction will mint the porterBond
-//     const PorterBond = await ethers.getContractFactory("PorterBond");
-//     porterBond = (await PorterBond.connect(owner).deploy(
-//       "Bond Token",
-//       "BT",
-//       ethers.utils.parseEther("100")
-//     )) as PorterBond;
-
-//     gnosisAuction = await ethers.getContractAt(
-//       EasyAuctionJson.abi,
-//       GNOSIS_AUCTION_ADDRESS.mainnet
-//     );
-
-//     const Broker = await ethers.getContractFactory("Broker");
-//     broker = (await Broker.deploy(gnosisAuction.address)) as Broker;
-
-//     await mineBlock(); // ⛏⛏⛏ Mining... ⛏⛏⛏
-//   });
-//   describe("Porter Auction E2E", async () => {
-//     it("deposits collateral, initiates auction, settles auction", async () => {
-//       // ----------------------------------------------------
-//       //                                                    |
-//       console.log("e2e/debug info"); //                     |
-//       //                                                    |
-//       // ----------------------------------------------------
-
-//       console.log({
-//         porter: owner.address,
-//         auctioneer: auctioneerSigner.address,
-//         [`bidders(${bidders.length})`]: bidders.map((b) => b.address),
-//         porterBondAddress: porterBond.address,
-//         collateralTokenAddress: collateralToken.address,
-//         biddingTokenAddress: biddingToken.address,
-//         brokerAddress: broker.address,
-//         gnosisAuctionAddress: GNOSIS_AUCTION_ADDRESS.mainnet,
-//       });
-
-//       // ----------------------------------------------------
-//       //                                                    |
-//       console.log("e2e/set up collateral"); //              |
-//       //                                                    |
-//       // ----------------------------------------------------
-//       // from auctioneerSigner, approve the value of collateral to the broker contract
-//       await collateralToken
-//         .connect(auctioneerSigner)
-//         .increaseAllowance(broker.address, collateralData.collateralAmount);
-//       expect(
-//         await collateralToken.balanceOf(auctioneerSigner.address)
-//       ).to.be.eq(ethers.utils.parseEther("100"));
-//       const depositCollateralTx = await broker
-//         .connect(auctioneerSigner)
-//         .depositCollateral(collateralData);
-
-//       await mineBlock(); // ⛏⛏⛏ Mining... ⛏⛏⛏
-
-//       expect(
-//         await collateralToken.balanceOf(auctioneerSigner.address)
-//       ).to.be.eq(0);
-
-//       expect(depositCollateralTx, "Collateral deposited")
-//         .to.emit(broker, "CollateralDeposited")
-//         .withArgs(
-//           auctioneerSigner.address,
-//           collateralToken.address,
-//           collateralData.collateralAmount
-//         );
-
-//       // The deposited collateral should exist in the broker contract
-//       expect(
-//         await broker.collateralInContract(
-//           auctioneerSigner.address,
-//           collateralToken.address
-//         ),
-//         "Collateral in contract"
-//       ).to.be.equal(collateralData.collateralAmount);
-
-//       // ----------------------------------------------------
-//       //                                                    |
-//       console.log("e2e/set up gnosis auction"); //          |
-//       //                                                    |
-//       // ----------------------------------------------------
-
-//       const auctionCounter = (await gnosisAuction.auctionCounter()).toNumber();
-//       // This creates the GnosisAuction and returns the auctionId of the newly created auction
-//       const { auctionId, porterBondAddress } = await createAuctionWithDefaults(
-//         auctioneerSigner,
-//         biddingToken,
-//         collateralData,
-//         broker
-//       );
-
-//       // After the auction is created, the auctionCount should be auctionCounter + 1
-//       expect(auctionId, "GnosisAuction counter incremented").to.be.equal(
-//         auctionCounter + 1
-//       );
-
-//       // After the auction is created, the collateralInContract should be 0
-//       // (or in practice, the existing value minus the collateralAmount)
-//       expect(
-//         await broker.collateralInContract(
-//           auctioneerSigner.address,
-//           collateralToken.address
-//         ),
-//         "Collateral stored in contract"
-//       ).to.be.equal(0);
-
-//       // The collateralInAuction should be the collateralAmount (note the mapping looks up the auctionId)
-//       expect(
-//         await broker.collateralInAuction(auctionId, collateralToken.address),
-//         "Collateral stored in auction"
-//       ).to.be.equal(collateralData.collateralAmount);
-
-//       // ----------------------------------------------------
-//       //                                                    |
-//       console.log("e2e/place orders"); //                   |
-//       //                                                    |
-//       // ----------------------------------------------------
-
-//       // Give tokens from owner to bidders and approve for transfer to gnosis auction
-//       await createTokensAndMintAndApprove(
-//         gnosisAuction,
-//         biddingToken,
-//         owner,
-//         bidders
-//       );
-
-//       await mineBlock(); // ⛏⛏⛏ Mining... ⛏⛏⛏
-
-//       // create sell orders for all bidders addresses
-//       const nrTests = bidders.length;
-//       for (let i = 0; i < nrTests; i++) {
-//         const sellOrder = [
-//           {
-//             sellAmount: ethers.utils
-//               .parseEther("10")
-//               .div(BigNumber.from(nrTests - 2)),
-//             buyAmount: ethers.utils.parseEther("1"),
-//             userId: BigNumber.from(i + 2),
-//           },
-//         ];
-//         // add all transactions
-//         await placeOrders(gnosisAuction, sellOrder, auctionId, bidders);
-//       }
-//       await mineBlock(); // ⛏⛏⛏ Mining... ⛏⛏⛏
-
-//       // ----------------------------------------------------
-//       //                                                    |
-//       console.log("e2e/close auction"); //                  |
-//       //                                                    |
-//       // ----------------------------------------------------
-
-//       // This increases the time to the end of the auction
-//       await closeAuction(gnosisAuction, auctionId);
-
-//       // ----------------------------------------------------
-//       //                                                    |
-//       console.log("e2e/partially settle orders"); //        |
-//       //                                                    |
-//       // ----------------------------------------------------
-
-//       // This settles some of the orders and moves the queue element
-//       // there is an order left over (bidders.length - 1) because there needs to be
-//       // at least one order left over to be able to settle the auction
-//       // await gnosisAuction.precalculateSellAmountSum(
-//       //   auctionId,
-//       //   bidders.length - 1
-//       // );
-
-//       // ----------------------------------------------------
-//       //                                                    |
-//       console.log("e2e/settle auction"); //                 |
-//       //                                                    |
-//       // ----------------------------------------------------
-//       const settleTx = await gnosisAuction.settleAuction(auctionId);
-//       expect(settleTx).to.emit(gnosisAuction, "AuctionCleared");
-
-//       await mineBlock(); // ⛏⛏⛏ Mining... ⛏⛏⛏
-
-//       // ----------------------------------------------------
-//       //                                                    |
-//       console.log("e2e/check results"); //                  |
-//       //                                                    |
-//       // ----------------------------------------------------
-
-//       // TODO: not sure what to expect here, probably something with getting the settlement amount
-//       // and checking that each bidder has the correct amount of tokens for now
-//       // confirm that there is a change in porterBonds
-
-//       // before claiming from all orders, the bidding token should be 0
-//       expect(
-//         await porterBond.attach(porterBondAddress).balanceOf(bidders[0].address)
-//       ).to.be.eq(0);
-
-//       for (let i = 0; i < nrTests; i++) {
-//         const sellOrder = {
-//           sellAmount: ethers.utils
-//             .parseEther("10")
-//             .div(BigNumber.from(nrTests - 2)),
-//           buyAmount: ethers.utils.parseEther("1"),
-//           userId: BigNumber.from(i + 2),
-//         };
-//         const claimTx = await gnosisAuction.claimFromParticipantOrder(
-//           auctionId,
-//           [encodeOrder(sellOrder)]
-//         );
-//         expect(claimTx).to.emit(gnosisAuction, "ClaimedFromOrder");
-//       }
-
-//       await mineBlock(); // ⛏⛏⛏ Mining... ⛏⛏⛏
-
-//       // after, the bond token should be assigned to the account
-//       expect(
-//         await porterBond.attach(porterBondAddress).balanceOf(bidders[0].address)
-//       ).to.be.gt(0);
-
-//       // ----------------------------------------------------
-//       //                                                    |
-//       console.log("e2e/redeem collateral"); //              |
-//       //                                                    |
-//       // ----------------------------------------------------
-//       expect(
-//         await collateralToken.balanceOf(auctioneerSigner.address),
-//         "collateral in auction"
-//       ).to.be.eq(0);
-
-//       increaseTime(addDaysToNow(2).toNumber()); // ⌚️⌚️⌚️ Time passes... ⌚️⌚️⌚️
-
-//       const redeemTx = await broker
-//         .connect(auctioneerSigner)
-//         .redeemCollateralFromAuction(auctionId, collateralToken.address);
-
-//       await mineBlock(); // ⛏⛏⛏ Mining... ⛏⛏⛏
-
-//       expect(redeemTx).to.emit(broker, "CollateralRedeemed");
-
-//       expect(
-//         await collateralToken.balanceOf(auctioneerSigner.address),
-//         "collateral in auctioneer"
-//       ).to.be.eq(collateralData.collateralAmount);
-//     });
-//   });
-// });
-=======
+
 import { BigNumber, Contract } from "ethers";
 
 import { ethers, network } from "hardhat";
@@ -633,5 +310,4 @@
       ).to.be.eq(collateralData.collateralAmount);
     });
   });
-});
->>>>>>> 63fb7983
+});