--- conflicted
+++ resolved
@@ -7,34 +7,7 @@
   return { factory };
 }
 
-<<<<<<< HEAD
 export async function tokenFixture() {
-=======
-export async function collateralTokenFixture() {
-  const [owner] = await ethers.getSigners();
-
-  const collateralData: CollateralData = {
-    collateralAddress: ethers.constants.AddressZero,
-    collateralAmount: ethers.utils.parseEther("1"),
-    bondAddress: ethers.constants.AddressZero,
-  };
-
-  const CollateralToken = await ethers.getContractFactory("TestERC20");
-  const collateralToken = (await CollateralToken.deploy(
-    "Collateral Token",
-    "CT",
-    collateralData.collateralAmount
-  )) as TestERC20;
-
-  collateralData.collateralAddress = collateralToken.address;
-
-  return { collateralData, collateralToken };
-}
-
-export async function borrowingTokenFixture() {
-  const [owner] = await ethers.getSigners();
-
->>>>>>> dfb6e809
   const BorrowingToken = await ethers.getContractFactory("TestERC20");
   const borrowingToken = (await BorrowingToken.deploy(
     "Borrowing Token",
@@ -43,13 +16,7 @@
     18
   )) as TestERC20;
 
-<<<<<<< HEAD
-  const [, , , attacker] = await ethers.getSigners();
-=======
-export async function attackingTokenFixture() {
   const [, , attacker] = await ethers.getSigners();
->>>>>>> dfb6e809
-
   const AttackingToken = await ethers.getContractFactory("TestERC20");
   const attackingToken = (await AttackingToken.connect(attacker).deploy(
     "Attack Token",
