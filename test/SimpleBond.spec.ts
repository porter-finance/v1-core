--- conflicted
+++ resolved
@@ -26,7 +26,7 @@
 // 3 years from now, in seconds
 const maturityDate = Math.round(
   new Date(new Date().setFullYear(new Date().getFullYear() + 3)).getTime() /
-    1000
+  1000
 );
 const BondConfig: {
   targetBondSupply: BigNumber;
@@ -66,12 +66,8 @@
   let attackingToken: TestERC20;
   let mockUSDCToken: TestERC20;
   let borrowingToken: TestERC20;
-<<<<<<< HEAD
+  let factory: BondFactoryClone;
   let withdrawRole: BytesLike;
-=======
-  let factory: BondFactoryClone;
-  let withdrawRole: string;
->>>>>>> d0c29b67
 
   // no args because of gh issue:
   // https://github.com/nomiclabs/hardhat/issues/849#issuecomment-860576796
@@ -216,7 +212,7 @@
     it("default admin role is role admin for withdraw role", async function () {
       expect(
         await bond.hasRole(
-          await bond.getRoleAdmin(await bond.WITHDRAW_ROLE()),
+          await bond.getRoleAdmin(withdrawRole),
           owner.address
         )
       ).to.be.true;
