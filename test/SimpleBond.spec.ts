--- conflicted
+++ resolved
@@ -69,11 +69,6 @@
   // no args because of gh issue:
   // https://github.com/nomiclabs/hardhat/issues/849#issuecomment-860576796
   async function fixture() {
-<<<<<<< HEAD
-=======
-    const [owner] = await ethers.getSigners();
-
->>>>>>> dfb6e809
     const { factory } = await bondFactoryFixture();
     const { nativeToken, attackingToken, mockUSDCToken, borrowingToken } =
       await tokenFixture();
@@ -119,14 +114,7 @@
         "SimpleBond",
         "LUG",
         owner.address,
-<<<<<<< HEAD
         ConvertibleBondConfig.maturityDate,
-=======
-        BondConfig.maturityDate,
-        BondConfig.maxBondSupply,
-        collateralToken.address,
-        BigNumber.from(BondConfig.collateralizationRatio),
->>>>>>> dfb6e809
         borrowingToken.address,
         [nativeToken.address],
         ConvertibleBondConfig.collateralRatios,
@@ -145,11 +133,7 @@
   }
 
   beforeEach(async () => {
-<<<<<<< HEAD
-    [owner, , bondHolder, attacker] = await ethers.getSigners();
-=======
     [owner, bondHolder, attacker] = await ethers.getSigners();
->>>>>>> dfb6e809
     ({
       bond,
       convertibleBond,
@@ -187,12 +171,7 @@
       expect(await bond.convertibilityRatios(0)).to.be.equal(0);
 
       expect(await bond.borrowingAddress()).to.be.equal(borrowingToken.address);
-<<<<<<< HEAD
-      expect(await bond.issuer()).to.be.equal(owner.address);
-=======
       expect(await bond.owner()).to.be.equal(owner.address);
-      expect(await bond.maxBondSupply()).to.be.equal(BondConfig.maxBondSupply);
->>>>>>> dfb6e809
     });
 
     it("should have predefined ERC20 attributes", async () => {
@@ -203,7 +182,6 @@
 
   describe("depositCollateral", async () => {
     it("deposits collateral", async () => {
-<<<<<<< HEAD
       const amountsToDeposit = await Promise.all(
         BondConfig.collateralAddresses.map(async (address, index) => {
           const token = IERC20__factory.connect(address, owner);
@@ -219,13 +197,6 @@
           BondConfig.collateralAddresses,
           amountsToDeposit
         ),
-=======
-      await collateralToken
-
-        .approve(bond.address, amountToDeposit);
-      const { amount } = await getEventArgumentsFromTransaction(
-        await bond.collateralize(amountToDeposit),
->>>>>>> dfb6e809
         "CollateralDeposited"
       );
       args.forEach(({ amount }: { amount: string }, index: number) => {
@@ -242,22 +213,15 @@
     });
 
     it("reverts on zero amount", async () => {
-<<<<<<< HEAD
       await expect(
         bond.depositCollateral([nativeToken.address], [0])
       ).to.be.revertedWith("ZeroCollateralizationAmount");
-=======
-      await expect(bond.collateralize(0)).to.be.revertedWith(
-        "ZeroCollateralizationAmount"
-      );
->>>>>>> dfb6e809
     });
   });
 
   describe("withdrawCollateral", async () => {
     let amountsToDeposit = [BigNumber.from(0)];
     beforeEach(async () => {
-<<<<<<< HEAD
       amountsToDeposit = await Promise.all(
         BondConfig.collateralAddresses.map(async (address, index) => {
           const token = IERC20__factory.connect(address, owner);
@@ -289,32 +253,12 @@
         bond
           .connect(attacker)
           .withdrawCollateral(BondConfig.collateralAddresses, amountsToDeposit)
-      ).to.be.revertedWith("OnlyIssuerOfBondMayCallThisFunction");
-=======
-      await collateralToken
-
-        .approve(bond.address, collateralToDeposit);
-      await bond.collateralize(collateralToDeposit);
-      await bond.mint(tokensToMint);
-    });
-
-    it("withdraws collateral", async () => {
-      await expect(bond.uncollateralize()).to.be.revertedWith(
-        "CollateralInContractInsufficientToCoverWithdraw"
-      );
-    });
-
-    it("reverts when called by non-owner", async () => {
-      await expect(bond.connect(attacker).uncollateralize()).to.be.revertedWith(
-        "Ownable: caller is not the owner"
-      );
->>>>>>> dfb6e809
+      ).to.be.revertedWith("Ownable: caller is not the owner");
     });
   });
 
   describe("repayment", async () => {
     beforeEach(async () => {
-<<<<<<< HEAD
       const amountsToDeposit = await Promise.all(
         BondConfig.collateralAddresses.map(async (address, index) => {
           const token = IERC20__factory.connect(address, owner);
@@ -359,48 +303,12 @@
       await expect(bond.repay(BondConfig.targetBondSupply)).to.be.revertedWith(
         "RepaymentMet"
       );
-=======
-      const tokensToMint = BondConfig.maxBondSupply;
-      const collateralToDeposit =
-        (BondConfig.maxBondSupply * BondConfig.collateralizationRatio) / 100;
-      await collateralToken
-
-        .approve(bond.address, collateralToDeposit);
-      await bond.collateralize(collateralToDeposit);
-      await expect(bond.mint(tokensToMint)).to.not.be.reverted;
-      await borrowingToken
-
-        .approve(bond.address, BondConfig.maxBondSupply);
-    });
-
-    it("accepts partial repayment", async () => {
-      await expect(
-        bond.repay(BondConfig.maxBondSupply / 2)
-      ).to.emit(bond, "RepaymentDeposited");
-      await expect(
-        bond.repay(BondConfig.maxBondSupply / 2)
-      ).to.emit(bond, "RepaymentInFull");
-    });
-
-    it("accepts repayment", async () => {
-      await expect(
-        bond.repay(BondConfig.maxBondSupply)
-      ).to.emit(bond, "RepaymentInFull");
-    });
-
-    it("fails if already repaid", async () => {
-      await bond.repay(BondConfig.maxBondSupply);
-      await expect(
-        bond.repay(BondConfig.maxBondSupply)
-      ).to.be.revertedWith("RepaymentMet");
->>>>>>> dfb6e809
     });
   });
 
   describe("minting", async () => {
     const targetTokens = BondConfig.targetBondSupply;
     beforeEach(async () => {
-<<<<<<< HEAD
       const amountsToDeposit = await Promise.all(
         BondConfig.collateralAddresses.map(async (address, index) => {
           const token = IERC20__factory.connect(address, owner);
@@ -431,56 +339,12 @@
       await expect(bond.mint()).to.not.be.reverted;
       await bond.transfer(owner.address, 1);
       await expect(bond.mint()).to.be.revertedWith("NoMintAfterIssuance");
-=======
-      await collateralToken
-
-        .approve(bond.address, collateralToDeposit);
-      await bond.collateralize(collateralToDeposit);
-    });
-
-    it("mints up to collateral depositted", async () => {
-      await expect(bond.mint(tokensToMint)).to.not.be.reverted;
-    });
-
-    it("mints tokens while collateral covers mint amount", async () => {
-      await expect(bond.mint(tokensToMint / 2)).to.not.be
-        .reverted;
-      await expect(bond.mint(tokensToMint / 2)).to.not.be
-        .reverted;
-    });
-
-    it("fails to mint tokens not covered by collateral", async () => {
-      await expect(bond.mint(tokensToMint)).to.not.be.reverted;
-      await expect(bond.mint(tokensToMint)).to.be.revertedWith(
-        "InusfficientCollateralToCoverTokenSupply"
-      );
-    });
-
-    it("fails to mint more than max supply", async () => {
-      await collateralToken
-
-        .approve(bond.address, collateralToDeposit);
-      await bond.collateralize(collateralToDeposit);
-      await expect(
-        bond.mint(tokensToMint * 2)
-      ).to.be.revertedWith("BondSupplyExceeded");
-    });
-
-    it("fails to mint if not all tokens owned by owner", async () => {
-      await expect(bond.mint(tokensToMint / 2)).to.not.be
-        .reverted;
-      await bond.transfer(bondHolder.address, 1);
-      await expect(
-        bond.mint(tokensToMint / 2)
-      ).to.be.revertedWith("NoMintAfterIssuance");
->>>>>>> dfb6e809
     });
   });
 
   describe("redemption", async () => {
     const sharesToSellToBondHolder = utils.parseUnits("1000", 18);
     beforeEach(async () => {
-<<<<<<< HEAD
       const amountsToDeposit = await Promise.all(
         BondConfig.collateralAddresses.map(async (address, index) => {
           const token = IERC20__factory.connect(address, owner);
@@ -501,22 +365,6 @@
     });
     it("should redeem bond at maturity for borrowing token", async function () {
       await bond.repay(BondConfig.targetBondSupply);
-=======
-      await collateralToken
-
-        .approve(bond.address, collateralToDeposit);
-      await bond.collateralize(collateralToDeposit);
-      await bond.mint(BondConfig.maxBondSupply);
-      await bond
-
-        .transfer(bondHolder.address, sharesToSellToBondHolder);
-      await borrowingToken
-
-        .approve(bond.address, BondConfig.maxBondSupply);
-    });
-    it("should redeem bond at maturity for borrowing token", async function () {
-      await bond.repay(BondConfig.maxBondSupply);
->>>>>>> dfb6e809
       // Fast forward to expire
       await ethers.provider.send("evm_mine", [BondConfig.maturityDate]);
       expect(await bond.state()).to.eq(BondStanding.PAID);
@@ -580,7 +428,6 @@
     describe("convertible bonds", async () => {
       const tokensToConvert = ConvertibleBondConfig.targetBondSupply;
       beforeEach(async () => {
-<<<<<<< HEAD
         const amountsToDeposit = await Promise.all(
           ConvertibleBondConfig.collateralAddresses.map(
             async (address, index) => {
@@ -599,19 +446,6 @@
         );
         await convertibleBond.mint();
         await convertibleBond.transfer(bondHolder.address, tokensToConvert);
-=======
-        await collateralToken
-
-          .approve(convertibleBond.address, collateralToDeposit);
-        await convertibleBond
-
-          .collateralize(collateralToDeposit);
-        await expect(convertibleBond.mint(tokensToConvert)).to
-          .not.be.reverted;
-        await convertibleBond
-
-          .transfer(bondHolder.address, tokensToConvert);
->>>>>>> dfb6e809
       });
 
       it("converts bond amount into collateral at convertibilityRatio", async () => {
@@ -651,15 +485,9 @@
     describe("non-convertible bonds", async () => {
       const tokensToConvert = ConvertibleBondConfig.targetBondSupply;
       it("fails to convert if bond is not convertible", async () => {
-<<<<<<< HEAD
         await expect(bond.convert(tokensToConvert)).to.be.revertedWith(
           "NotConvertible"
         );
-=======
-        await expect(
-          bond.convert(tokensToConvert)
-        ).to.be.revertedWith("NotConvertible");
->>>>>>> dfb6e809
       });
     });
   });
