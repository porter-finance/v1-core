import { BigNumber, utils, BytesLike } from "ethers";
import { expect } from "chai";
import { TestERC20, SimpleBond, BondFactoryClone } from "../typechain";
import { getBondContract, getEventArgumentsFromTransaction } from "./utilities";
import { SignerWithAddress } from "@nomiclabs/hardhat-ethers/signers";
import { bondFactoryFixture, tokenFixture } from "./shared/fixtures";
import { BondConfigType } from "./interfaces";

// https://ethereum-waffle.readthedocs.io/en/latest/fixtures.html
// import from waffle since we are using hardhat: https://hardhat.org/plugins/nomiclabs-hardhat-waffle.html#environment-extensions
const { ethers, waffle } = require("hardhat");
const { loadFixture } = waffle;

const BondStanding = {
  GOOD: 0,
  DEFAULTED: 1,
  PAID: 2,
  REDEEMED: 3,
};
const ONE = utils.parseUnits("1", 18);
const ZERO = BigNumber.from(0);
const DECIMALS_TO_TEST = [1, 6, 18, 20, 24];
// 3 years from now, in seconds
const maturityDate = Math.round(
  new Date(new Date().setFullYear(new Date().getFullYear() + 3)).getTime() /
    1000
);

const BondConfig: BondConfigType = {
  targetBondSupply: utils.parseUnits("50000000", 18), // 50 million bonds
  collateralToken: "",
  collateralRatio: utils.parseUnits("0.5", 18),
  convertibilityRatio: ZERO,
  repaymentRatio: ONE,
  maturityDate,
  maxSupply: utils.parseUnits("50000000", 18),
};
const getTargetCollateral = (bondConfig: BondConfigType): BigNumber => {
  const { targetBondSupply, collateralRatio } = bondConfig;
  return targetBondSupply.mul(collateralRatio).div(ONE);
};
const ConvertibleBondConfig: BondConfigType = {
  targetBondSupply: utils.parseUnits("50000000", 18), // 50 million bonds
  collateralToken: "",
  collateralRatio: utils.parseUnits("0.5", 18),
  convertibilityRatio: utils.parseUnits("0.25", 18),
  repaymentRatio: ONE,
  maturityDate,
  maxSupply: utils.parseUnits("50000000", 18),
};

describe("SimpleBond", () => {
  let bond: SimpleBond;
  let convertibleBond: SimpleBond;
  let owner: SignerWithAddress;
  let bondHolder: SignerWithAddress;
  let attacker: SignerWithAddress;
  let nativeToken: TestERC20;
  let attackingToken: TestERC20;
  let mockUSDCToken: TestERC20;
  let repaymentToken: TestERC20;
  let factory: BondFactoryClone;
  let withdrawRole: BytesLike;
  let mintRole: BytesLike;
  let bonds: {
    bond: SimpleBond;
    convertibleBond: SimpleBond;
    decimals: number;
  }[];
  const getBond = ({
    convertible,
    decimals,
  }: {
    convertible: boolean;
    decimals: number;
  }): SimpleBond => {
    const foundBond = bonds.find((bond) => bond.decimals === decimals);
    if (!foundBond) {
      throw new Error(
        `No bond found for ${decimals} ${convertible ? "" : "non-"}convertible`
      );
    }
    if (convertible) {
      return foundBond.convertibleBond;
    }
    return foundBond.bond;
  };
  // no args because of gh issue:
  // https://github.com/nomiclabs/hardhat/issues/849#issuecomment-860576796
  async function fixture() {
    const { factory } = await bondFactoryFixture();
    const issuerRole = await factory.ISSUER_ROLE();

    await (await factory.grantRole(issuerRole, owner.address)).wait();

    const { nativeToken, attackingToken, mockUSDCToken, repaymentToken } =
      await tokenFixture();
    BondConfig.collateralToken = nativeToken.address;
    ConvertibleBondConfig.collateralToken = mockUSDCToken.address;
    // create convertible and non convertible bonds to use for testing with different decimals
    const bonds = await Promise.all(
      DECIMALS_TO_TEST.map(async (decimals: number) => {
        return {
          decimals,
          convertibleBond: await getBondContract(
            factory.createBond(
              "SimpleBond",
              "LUG",
              owner.address,
              ConvertibleBondConfig.maturityDate,
              repaymentToken.address,
              ConvertibleBondConfig.collateralToken,
              ConvertibleBondConfig.collateralRatio,
              ConvertibleBondConfig.convertibilityRatio,
              utils.parseUnits("1", decimals),
              BondConfig.maxSupply
            )
          ),
          bond: await getBondContract(
            factory.createBond(
              "SimpleBond",
              "LUG",
              owner.address,
              BondConfig.maturityDate,
              repaymentToken.address,
              BondConfig.collateralToken,
              BondConfig.collateralRatio,
              BondConfig.convertibilityRatio,
              utils.parseUnits("1", decimals),
              BondConfig.maxSupply
            )
          ),
        };
      })
    );
    return {
      bonds,
      nativeToken,
      attackingToken,
      mockUSDCToken,
      repaymentToken,
      factory,
    };
  }

  beforeEach(async () => {
    [owner, bondHolder, attacker] = await ethers.getSigners();
    ({
      bonds,
      nativeToken,
      attackingToken,
      mockUSDCToken,
      repaymentToken,
      factory,
    } = await loadFixture(fixture));

    bond = getBond({ convertible: false, decimals: 18 });
    convertibleBond = getBond({ convertible: true, decimals: 18 });
    withdrawRole = await bond.WITHDRAW_ROLE();
    mintRole = await bond.MINT_ROLE();
  });
  describe("configuration", async () => {
    it("should revert on less collateral than convertible", async () => {
      await expect(
        factory.createBond(
          "SimpleBond",
          "LUG",
          owner.address,
          BondConfig.maturityDate,
          repaymentToken.address,
          BondConfig.collateralToken,
          BondConfig.convertibilityRatio, // these are swapped
          BondConfig.collateralRatio, // these are swapped
          BondConfig.repaymentRatio,
          BondConfig.maxSupply
        )
      ).to.be.revertedWith("BackingRatioLessThanConvertibilityRatio");
    });
  });

  describe("creation", async () => {
    it("should have no minted coins", async () => {
      expect(await bond.balanceOf(owner.address)).to.be.equal(0);
      expect(await bond.balanceOf(bondHolder.address)).to.be.equal(0);
    });

    it("issuer has default admin role", async () => {
      expect(
        await bond.hasRole(await bond.DEFAULT_ADMIN_ROLE(), owner.address)
      ).to.be.equal(true);
    });

    it("default admin role is role admin for withdraw role", async () => {
      expect(
        await bond.hasRole(await bond.getRoleAdmin(withdrawRole), owner.address)
      ).to.be.equal(true);
    });

    it("default admin role is role admin for mint role", async () => {
      expect(
        await bond.hasRole(await bond.getRoleAdmin(mintRole), owner.address)
      ).to.be.equal(true);
    });

    it("should return total value for an account", async () => {
      expect(
        await bond.connect(bondHolder).balanceOf(owner.address)
      ).to.be.equal(0);
    });

    it("should return public parameters", async () => {
      expect(await bond.maturityDate()).to.be.equal(BondConfig.maturityDate);
      expect(await bond.collateralToken()).to.be.equal(
        BondConfig.collateralToken
      );
      expect(await bond.backingRatio()).to.be.equal(BondConfig.collateralRatio);
      expect(await bond.convertibilityRatio()).to.be.equal(0);

      expect(await bond.repaymentToken()).to.be.equal(repaymentToken.address);
    });

    it("should have predefined ERC20 attributes", async () => {
      expect(await bond.name()).to.be.equal("SimpleBond");
      expect(await bond.symbol()).to.be.equal("LUG");
    });
  });

  describe("withdrawCollateral", async () => {
    // Withdraw function will transfer all allowed collateral out of the contract
    // Burn shares and withdraw
    // Do not burn shares and withdraw
    // Excess collateral will be available to withdraw when bonds are burned
    // Excess collateral will be available to withdraw when repayment token is partially repaid
    // Excess collateral will be available to withdraw when repayment token is fully repaid
    // Excess collateral will be available to withdraw when maturity is reached

    DECIMALS_TO_TEST.forEach((decimals) => {
      describe(`non-convertible ${decimals} decimals`, async () => {
        beforeEach(async () => {
          bond = getBond({
            convertible: false,
            decimals,
          });
          const token = mockUSDCToken.attach(BondConfig.collateralToken);
          const amountToDeposit = getTargetCollateral(BondConfig);
          await token.approve(bond.address, amountToDeposit);
          await bond.mint(BondConfig.targetBondSupply);
        });
        [
          {
            sharesToBurn: 0,
            collateralToReceive: ZERO,
          },
          {
            sharesToBurn: utils.parseUnits("1000", 18),
            collateralToReceive: utils
              .parseUnits("1000", 18)
              .mul(BondConfig.collateralRatio)
              .div(ONE),
          },
        ].forEach(({ sharesToBurn, collateralToReceive }) => {
          it("Excess collateral will be available to withdraw when bonds are burned", async () => {
            await (await bond.burn(sharesToBurn)).wait();
            expect(await bond.previewWithdraw()).to.equal(collateralToReceive);
          });
        });

<<<<<<< HEAD
        [
          {
            sharesToBurn: 0,
            repaymentTokenAmount: utils.parseUnits("1000", decimals),
            collateralToReceive: utils
              .parseUnits("1000", 18)
              .mul(BondConfig.collateralRatio)
              .div(ONE),
          },
          {
            sharesToBurn: utils.parseUnits("1000", 18),
            repaymentTokenAmount: utils.parseUnits("1000", decimals),
            collateralToReceive: utils
              .parseUnits("2000", 18)
              .mul(BondConfig.collateralRatio)
              .div(ONE),
          },
        ].forEach(
          ({ sharesToBurn, repaymentTokenAmount, collateralToReceive }) => {
            it("Excess collateral will be available to withdraw when repayment token is partially repaid", async () => {
              await (await bond.burn(sharesToBurn)).wait();
              await repaymentToken.approve(bond.address, repaymentTokenAmount);
              await (await bond.repay(repaymentTokenAmount)).wait();
              expect(await bond.previewWithdraw()).to.equal(
                collateralToReceive
              );
            });
          }
=======
      [
        {
          sharesToBurn: 0,
          borrowTokenToRepay: BondConfig.targetBondSupply,
          collateralToReceive: BondConfig.targetBondSupply
            .mul(BondConfig.collateralRatio)
            .div(ONE),
        },
        {
          sharesToBurn: 0,
          borrowTokenToRepay: BondConfig.targetBondSupply,
          collateralToReceive: BondConfig.targetBondSupply
            .mul(BondConfig.collateralRatio)
            .div(ONE),
        },
      ].forEach(({ sharesToBurn, borrowTokenToRepay, collateralToReceive }) => {
        it("Excess collateral will be available to withdraw when maturity is reached", async () => {
          await (await bond.burn(sharesToBurn)).wait();
          await borrowingToken.approve(bond.address, borrowTokenToRepay);
          await (await bond.repay(borrowTokenToRepay)).wait();
          expect(await bond.previewWithdraw()).to.equal(collateralToReceive);
        });
      });
      it("reverts when called by non-withdrawer", async () => {
        await expect(
          bond.connect(attacker).withdrawCollateral()
        ).to.be.revertedWith(
          `AccessControl: account ${attacker.address.toLowerCase()} is missing role ${withdrawRole}`
>>>>>>> 04fb583b
        );

        [
          {
            sharesToBurn: 0,
            repaymentTokenAmount: BondConfig.targetBondSupply
              .mul(utils.parseUnits("1", decimals))
              .div(ONE),
            collateralToReceive: getTargetCollateral(BondConfig),
          },
          {
            sharesToBurn: utils.parseUnits("1000", 18),
            repaymentTokenAmount: BondConfig.targetBondSupply
              .mul(utils.parseUnits("1", decimals))
              .div(ONE),
            collateralToReceive: getTargetCollateral(BondConfig),
          },
        ].forEach(
          ({ sharesToBurn, repaymentTokenAmount, collateralToReceive }) => {
            it("Excess collateral will be available to withdraw when repayment token is fully repaid", async () => {
              await (await bond.burn(sharesToBurn)).wait();
              await repaymentToken.approve(bond.address, repaymentTokenAmount);
              await (await bond.repay(repaymentTokenAmount)).wait();
              expect(await bond.previewWithdraw()).to.equal(
                collateralToReceive
              );
            });
          }
        );

        [
          {
            sharesToBurn: 0,
            repaymentTokenAmount: BondConfig.targetBondSupply
              .mul(utils.parseUnits("1", decimals))
              .div(ONE),
            collateralToReceive: getTargetCollateral(BondConfig),
          },
          {
            sharesToBurn: 0,
            repaymentTokenAmount: BondConfig.targetBondSupply
              .mul(utils.parseUnits("1", decimals))
              .div(ONE),
            collateralToReceive: getTargetCollateral(BondConfig),
          },
        ].forEach(
          ({ sharesToBurn, repaymentTokenAmount, collateralToReceive }) => {
            it("Excess collateral will be available to withdraw when maturity is reached", async () => {
              await (await bond.burn(sharesToBurn)).wait();
              await repaymentToken.approve(bond.address, repaymentTokenAmount);
              await (await bond.repay(repaymentTokenAmount)).wait();
              expect(await bond.previewWithdraw()).to.equal(
                collateralToReceive
              );
            });
          }
        );
        it("reverts when called by non-issuer", async () => {
          await expect(
            bond.connect(attacker).withdrawCollateral()
          ).to.be.revertedWith(
            `AccessControl: account ${attacker.address.toLowerCase()} is missing role ${withdrawRole}`
          );
        });

        it("granting and revoking withdraw role works correctly", async () => {
          await bond.grantRole(withdrawRole, attacker.address);
          await expect(bond.connect(attacker).withdrawCollateral()).to.not.be
            .reverted;

          await bond.revokeRole(withdrawRole, attacker.address);
          await expect(
            bond.connect(attacker).withdrawCollateral()
          ).to.be.revertedWith(
            `AccessControl: account ${attacker.address.toLowerCase()} is missing role ${withdrawRole}`
          );
        });
      });
    });
    DECIMALS_TO_TEST.forEach((decimals) => {
      describe(`non-convertible ${decimals} decimals`, async () => {
        beforeEach(async () => {
          bond = getBond({
            convertible: false,
            decimals,
          });
          const token = mockUSDCToken.attach(
            ConvertibleBondConfig.collateralToken
          );
          const amountToDeposit = getTargetCollateral(ConvertibleBondConfig);
          await token.approve(convertibleBond.address, amountToDeposit);
          await convertibleBond.mint(ConvertibleBondConfig.targetBondSupply);
        });
        [
          {
            sharesToBurn: 0,
            collateralToReceive: ZERO,
          },
          {
            sharesToBurn: utils.parseUnits("1000", 18),
            collateralToReceive: utils
              .parseUnits("1000", 18)
              .mul(ConvertibleBondConfig.collateralRatio)
              .div(ONE),
          },
        ].forEach(({ sharesToBurn, collateralToReceive }) => {
          it("Excess collateral will be available to withdraw when bonds are burned", async () => {
            await (await convertibleBond.burn(sharesToBurn)).wait();
            expect(await convertibleBond.previewWithdraw()).to.equal(
              collateralToReceive
            );
          });
        });

        [
          {
            sharesToBurn: 0,
            repaymentTokenAmount: utils.parseUnits("1000", 18),
            collateralToReceive: utils
              .parseUnits("1000", 18)
              .mul(ConvertibleBondConfig.collateralRatio)
              .div(ONE),
          },
          {
            sharesToBurn: utils.parseUnits("1000", 18),
            repaymentTokenAmount: utils.parseUnits("1000", 18),
            collateralToReceive: utils
              .parseUnits("2000", 18)
              .mul(ConvertibleBondConfig.collateralRatio)
              .div(ONE),
          },
        ].forEach(
          ({ sharesToBurn, repaymentTokenAmount, collateralToReceive }) => {
            it("Excess collateral will be available to withdraw when repayment token is partially repaid", async () => {
              await (await convertibleBond.burn(sharesToBurn)).wait();
              await repaymentToken.approve(
                convertibleBond.address,
                repaymentTokenAmount
              );
              await (await convertibleBond.repay(repaymentTokenAmount)).wait();
              expect(await convertibleBond.previewWithdraw()).to.equal(
                collateralToReceive
              );
            });
          }
        );

        [
          {
            sharesToBurn: 0,
            repaymentTokenAmount: ConvertibleBondConfig.targetBondSupply,
            collateralToReceive: getTargetCollateral(ConvertibleBondConfig),
          },
          {
            sharesToBurn: utils.parseUnits("1000", 18),
            repaymentTokenAmount: ConvertibleBondConfig.targetBondSupply,
            collateralToReceive: getTargetCollateral(ConvertibleBondConfig),
          },
        ].forEach(
          ({ sharesToBurn, repaymentTokenAmount, collateralToReceive }) => {
            it("Excess collateral will be available to withdraw when repayment token is fully repaid", async () => {
              await (await convertibleBond.burn(sharesToBurn)).wait();
              await repaymentToken.approve(
                convertibleBond.address,
                repaymentTokenAmount
              );
              await (await convertibleBond.repay(repaymentTokenAmount)).wait();
              expect(await convertibleBond.previewWithdraw()).to.equal(
                collateralToReceive
              );
            });
          }
        );

        [
          {
            sharesToBurn: 0,
            repaymentTokenAmount: ConvertibleBondConfig.targetBondSupply.div(4),
            collateralToReceive: ConvertibleBondConfig.targetBondSupply
              .div(4)
              .mul(ConvertibleBondConfig.collateralRatio)
              .div(ONE),
          },
          {
            sharesToBurn: 0,
            repaymentTokenAmount: ConvertibleBondConfig.targetBondSupply,
            collateralToReceive: getTargetCollateral(ConvertibleBondConfig),
          },
        ].forEach(
          ({ sharesToBurn, repaymentTokenAmount, collateralToReceive }) => {
            it("Excess collateral will be available to withdraw when maturity is reached", async () => {
              await (await convertibleBond.burn(sharesToBurn)).wait();
              await repaymentToken.approve(
                convertibleBond.address,
                repaymentTokenAmount
              );
              await (await convertibleBond.repay(repaymentTokenAmount)).wait();
              await ethers.provider.send("evm_mine", [
                ConvertibleBondConfig.maturityDate,
              ]);
              expect(await convertibleBond.previewWithdraw()).to.equal(
                collateralToReceive
              );
            });
          }
        );
        it("reverts when called by non-issuer", async () => {
          await expect(
            bond.connect(attacker).withdrawCollateral()
          ).to.be.revertedWith(
            `AccessControl: account ${attacker.address.toLowerCase()} is missing role ${withdrawRole}`
          );
        });

        it("granting and revoking withdraw role works correctly", async () => {
          await convertibleBond.grantRole(withdrawRole, attacker.address);
          await expect(convertibleBond.connect(attacker).withdrawCollateral())
            .to.not.be.reverted;

          await convertibleBond.revokeRole(withdrawRole, attacker.address);
          await expect(
            convertibleBond.connect(attacker).withdrawCollateral()
          ).to.be.revertedWith(
            `AccessControl: account ${attacker.address.toLowerCase()} is missing role ${withdrawRole}`
          );
        });
      });
<<<<<<< HEAD
    });
  });
  DECIMALS_TO_TEST.forEach((decimals) =>
    describe(`${decimals} decimals repayment`, async () => {
      beforeEach(async () => {
        bond = getBond({ convertible: false, decimals });
        const token = mockUSDCToken.attach(BondConfig.collateralToken);
        const amountToDeposit = BondConfig.targetBondSupply
          .mul(BondConfig.collateralRatio)
          .div(ONE);
        await token.approve(bond.address, amountToDeposit);
        await expect(bond.mint(BondConfig.targetBondSupply)).to.not.be.reverted;
        await repaymentToken.approve(
          bond.address,
          BondConfig.targetBondSupply
            .mul(utils.parseUnits("1", decimals))
            .div(ONE)
=======
      it("reverts when called by non-withdrawer", async () => {
        await expect(
          bond.connect(attacker).withdrawCollateral()
        ).to.be.revertedWith(
          `AccessControl: account ${attacker.address.toLowerCase()} is missing role ${withdrawRole}`
>>>>>>> 04fb583b
        );
      });
      it("accepts partial repayment", async () => {
        await (
          await bond.repay(
            BondConfig.targetBondSupply
              .div(2)
              .mul(utils.parseUnits("1", decimals))
              .div(ONE)
          )
        ).wait();

        await expect(
          bond.repay(
            BondConfig.targetBondSupply
              .div(2)
              .mul(utils.parseUnits("1", decimals))
              .div(ONE)
          )
        ).to.emit(bond, "RepaymentInFull");
      });

      it("accepts repayment", async () => {
        await expect(
          bond.repay(
            BondConfig.targetBondSupply
              .mul(utils.parseUnits("1", decimals))
              .div(ONE)
          )
        ).to.emit(bond, "RepaymentInFull");
      });

      it("fails if already repaid", async () => {
        await bond.repay(
          BondConfig.targetBondSupply
            .mul(utils.parseUnits("1", decimals))
            .div(ONE)
        );
        await expect(
          bond.repay(
            BondConfig.targetBondSupply
              .mul(utils.parseUnits("1", decimals))
              .div(ONE)
          )
        ).to.be.revertedWith("RepaymentMet");
      });
    })
  );

  describe("minting", async () => {
    beforeEach(async () => {
      await mockUSDCToken
        .attach(BondConfig.collateralToken)
        .approve(bond.address, getTargetCollateral(BondConfig));
    });

    it("reverts when called by non-minter", async () => {
      await expect(bond.connect(attacker).mint(0)).to.be.revertedWith(
        `AccessControl: account ${attacker.address.toLowerCase()} is missing role ${mintRole}`
      );
    });

    [
      {
        mintAmount: 0,
        collateralToDeposit: ZERO,
        description: "zero target",
      },
      {
        mintAmount: BondConfig.targetBondSupply.div(4),
        collateralToDeposit: BondConfig.collateralRatio
          .mul(BondConfig.targetBondSupply.div(4))
          .div(ONE),
        description: "quarter target",
      },
      {
        mintAmount: BondConfig.targetBondSupply.div(2),
        collateralToDeposit: BondConfig.collateralRatio
          .mul(BondConfig.targetBondSupply.div(2))
          .div(ONE),
        description: "half target",
      },
      {
        mintAmount: BondConfig.targetBondSupply,
        collateralToDeposit: getTargetCollateral(BondConfig),
        description: "target",
      },
    ].forEach(({ mintAmount, collateralToDeposit, description }) => {
      it(`previews mint ${description}`, async () => {
        expect(await bond.previewMint(mintAmount)).to.equal(
          collateralToDeposit
        );
      });
    });

    it("mints up to collateral depositted", async () => {
      await expect(bond.mint(BondConfig.targetBondSupply)).to.not.be.reverted;
      expect(await bond.totalSupply()).to.equal(BondConfig.targetBondSupply);
    });

    it("cannot mint more than max supply", async () => {
      await expect(
        bond.mint(BondConfig.targetBondSupply.add(1))
      ).to.be.revertedWith("BondSupplyExceeded");
    });
  });

  describe("redemption", async () => {
    // Bond holder has 1000 bonds
    let sharesToSellToBondHolder = utils.parseUnits("1000", 18);
    // Bond holder will have their bonds and the contract will be able to accept deposits of repayment token
    beforeEach(async () => {
      sharesToSellToBondHolder = utils.parseUnits("1000", 18);
      const amountToDeposit = BondConfig.targetBondSupply
        .mul(BondConfig.collateralRatio)
        .div(ONE);
      await mockUSDCToken
        .attach(BondConfig.collateralToken)
        .approve(bond.address, amountToDeposit);
      await bond.mint(BondConfig.targetBondSupply);
      await bond.transfer(bondHolder.address, sharesToSellToBondHolder);
      await repaymentToken.approve(bond.address, BondConfig.targetBondSupply);
    });

    [
      {
        sharesToRedeem: sharesToSellToBondHolder,
        repaymentTokenToSend: sharesToSellToBondHolder,
        collateralTokenToSend: ZERO,
      },
      {
        sharesToRedeem: 0,
        repaymentTokenToSend: ZERO,
        collateralTokenToSend: ZERO,
      },
      {
        sharesToRedeem: utils.parseUnits("333", 18),
        repaymentTokenToSend: utils.parseUnits("333", 18),
        collateralTokenToSend: ZERO,
      },
    ].forEach(
      ({ sharesToRedeem, repaymentTokenToSend, collateralTokenToSend }) => {
        it("Bond is repaid & past maturity = Withdraw of repayment token", async () => {
          await bond.repay(BondConfig.targetBondSupply);
          await ethers.provider.send("evm_mine", [BondConfig.maturityDate]);
          expect(
            await bond.connect(bondHolder).previewRedeem(sharesToRedeem)
          ).to.deep.equal([repaymentTokenToSend, collateralTokenToSend]);
        });
      }
    );

    [
      {
        sharesToRedeem: sharesToSellToBondHolder,
        repaymentTokenToSend: ZERO,
        collateralTokenToSend: ZERO,
      },
      {
        sharesToRedeem: 0,
        repaymentTokenToSend: ZERO,
        collateralTokenToSend: ZERO,
      },
    ].forEach(
      ({ sharesToRedeem, repaymentTokenToSend, collateralTokenToSend }) => {
        it("Bond is repaid & not past maturity = No withdraw", async () => {
          await bond.repay(BondConfig.targetBondSupply);
          expect(
            await bond.connect(bondHolder).previewRedeem(sharesToRedeem)
          ).to.deep.equal([repaymentTokenToSend, collateralTokenToSend]);
        });
      }
    );

    [
      {
        sharesToRedeem: sharesToSellToBondHolder,
        repaymentTokenToSend: ZERO,
        collateralTokenToSend: sharesToSellToBondHolder
          .mul(BondConfig.collateralRatio)
          .div(ONE),
      },
      {
        sharesToRedeem: 0,
        repaymentTokenToSend: ZERO,
        collateralTokenToSend: ZERO,
      },
    ].forEach(
      ({ sharesToRedeem, repaymentTokenToSend, collateralTokenToSend }) => {
        it("Bond is not repaid & past maturity = Withdraw of collateral", async () => {
          await ethers.provider.send("evm_mine", [BondConfig.maturityDate]);
          expect(
            await bond.connect(bondHolder).previewRedeem(sharesToRedeem)
          ).to.deep.equal([repaymentTokenToSend, collateralTokenToSend]);
        });
      }
    );

    [
      {
        sharesToRedeem: sharesToSellToBondHolder,
        repaymentTokenToSend: sharesToSellToBondHolder
          .mul(BondConfig.targetBondSupply.div(2))
          .div(BondConfig.targetBondSupply),
        collateralTokenToSend: sharesToSellToBondHolder
          .mul(
            // this is the amount of collateral in the contract. can't use await totalCollateral here since we're in the describe. could put in the beforeEach, but i'd rather be explicit here
            BondConfig.targetBondSupply
              .div(2)
              .mul(BondConfig.collateralRatio)
              .div(ONE)
          )
          .div(BondConfig.targetBondSupply.div(2)),
      },
      {
        sharesToRedeem: 0,
        repaymentTokenToSend: ZERO,
        collateralTokenToSend: ZERO,
      },
    ].forEach(
      ({ sharesToRedeem, repaymentTokenToSend, collateralTokenToSend }) => {
        it("Bond is partially repaid & past maturity = Withdraw of collateral & repayment token", async () => {
          await bond.repay(BondConfig.targetBondSupply.div(2));
          await ethers.provider.send("evm_mine", [BondConfig.maturityDate]);
          expect(
            await bond.connect(bondHolder).previewRedeem(sharesToRedeem)
          ).to.deep.equal([repaymentTokenToSend, collateralTokenToSend]);
        });
      }
    );

    [
      {
        sharesToRedeem: sharesToSellToBondHolder,
        repaymentTokenToSend: ZERO,
        collateralTokenToSend: ZERO,
      },
      {
        sharesToRedeem: 0,
        repaymentTokenToSend: ZERO,
        collateralTokenToSend: ZERO,
      },
    ].forEach(
      ({ sharesToRedeem, repaymentTokenToSend, collateralTokenToSend }) => {
        it("Bond is not repaid & not past maturity = No withdraw", async () => {
          expect(
            await bond.connect(bondHolder).previewRedeem(sharesToRedeem)
          ).to.deep.equal([repaymentTokenToSend, collateralTokenToSend]);
        });
      }
    );

    it("should redeem bond at maturity for repayment token", async () => {
      await bond.repay(BondConfig.targetBondSupply);
      // Fast forward to expire
      await ethers.provider.send("evm_mine", [BondConfig.maturityDate]);
      expect(await bond.state()).to.eq(BondStanding.PAID);
      await bond
        .connect(bondHolder)
        .approve(bond.address, sharesToSellToBondHolder);

      expect(await bond.balanceOf(bondHolder.address)).to.be.equal(
        sharesToSellToBondHolder
      );
      await bond.connect(bondHolder).redeem(sharesToSellToBondHolder);
      expect(await bond.balanceOf(bondHolder.address)).to.be.equal(0);
      expect(await repaymentToken.balanceOf(bondHolder.address)).to.be.equal(
        sharesToSellToBondHolder
      );
    });
    it("should redeem bond at default for collateral token", async () => {
      const expectedCollateralToReceive = sharesToSellToBondHolder
        .mul(await bond.totalCollateral())
        .div(await bond.totalSupply());
      await ethers.provider.send("evm_mine", [BondConfig.maturityDate]);
      const {
        receiver,
        repaymentToken,
        collateralToken,
        amountOfBondsRedeemed,
        amountOfRepaymentTokensReceived,
        amountOfCollateralReceived,
      } = await getEventArgumentsFromTransaction(
        await bond.connect(bondHolder).redeem(sharesToSellToBondHolder),
        "Redeem"
      );
      expect(receiver).to.equal(bondHolder.address);
      expect(collateralToken).to.equal(BondConfig.collateralToken);
      expect(amountOfBondsRedeemed).to.equal(sharesToSellToBondHolder);
      expect(amountOfRepaymentTokensReceived).to.equal(0);
      expect(amountOfCollateralReceived).to.equal(expectedCollateralToReceive);

      expect(await bond.balanceOf(bondHolder.address)).to.be.equal(0);
      expect(
        await mockUSDCToken.attach(repaymentToken).balanceOf(bondHolder.address)
      ).to.be.equal(0);
      expect(
        await mockUSDCToken
          .attach(BondConfig.collateralToken)
          .balanceOf(bondHolder.address)
      ).to.be.equal(
        BondConfig.collateralRatio.mul(sharesToSellToBondHolder).div(ONE)
      );
    });
  });

  describe("conversion", async () => {
    describe("convertible bonds", async () => {
      const tokensToConvert = ConvertibleBondConfig.targetBondSupply;
      beforeEach(async () => {
        const token = mockUSDCToken.attach(
          ConvertibleBondConfig.collateralToken
        );
        const amountToDeposit = getTargetCollateral(BondConfig);
        await token.approve(convertibleBond.address, amountToDeposit);
        await convertibleBond.mint(ConvertibleBondConfig.targetBondSupply);
        await convertibleBond.transfer(bondHolder.address, tokensToConvert);
      });
      [
        { convertAmount: 0, assetsToReceive: 0, description: "zero converted" },
        {
          convertAmount: BondConfig.targetBondSupply,
          assetsToReceive: BondConfig.convertibilityRatio
            .mul(BondConfig.targetBondSupply)
            .div(ONE),
          description: "target converted",
        },
        {
          convertAmount: BondConfig.targetBondSupply.div(2),
          assetsToReceive: BondConfig.convertibilityRatio
            .mul(BondConfig.targetBondSupply.div(2))
            .div(ONE),
          description: "double target converted",
        },
      ].forEach(({ convertAmount, assetsToReceive, description }) => {
        it(`previews convert ${description}`, async () => {
          expect(await bond.previewConvert(convertAmount)).to.equal(
            assetsToReceive
          );
        });
      });
      it("converts bond amount into collateral at convertibilityRatio", async () => {
        const expectedCollateralToWithdraw = tokensToConvert
          .mul(ConvertibleBondConfig.convertibilityRatio)
          .div(ONE);
        await convertibleBond
          .connect(bondHolder)
          .approve(convertibleBond.address, tokensToConvert);
        const {
          convertorAddress,
          collateralToken,
          amountOfBondsConverted,
          amountOfCollateralReceived,
        } = await getEventArgumentsFromTransaction(
          await convertibleBond.connect(bondHolder).convert(tokensToConvert),
          "Converted"
        );
        expect(convertorAddress).to.equal(bondHolder.address);
        expect(collateralToken).to.equal(ConvertibleBondConfig.collateralToken);
        expect(amountOfBondsConverted).to.equal(tokensToConvert);
        expect(amountOfCollateralReceived).to.equal(
          expectedCollateralToWithdraw
        );
      });
    });
    describe("non-convertible bonds", async () => {
      it("fails to convert if bond is not convertible", async () => {
        await expect(
          bond.convert(BondConfig.targetBondSupply)
        ).to.be.revertedWith("ZeroAmount");
      });
    });
  });
  describe("sweep", async () => {
    it("removes a token from the contract", async () => {
      await attackingToken.connect(attacker).transfer(bond.address, 1000);
      await bond.sweep(attackingToken.address);
      expect(await attackingToken.balanceOf(owner.address)).to.be.equal(1000);
    });

    it("disallows removal of a collateral, repayment, or itself", async () => {
      await expect(bond.sweep(bond.address)).to.be.revertedWith(
        "SweepDisallowedForToken"
      );
      await expect(bond.sweep(repaymentToken.address)).to.be.revertedWith(
        "SweepDisallowedForToken"
      );
      await expect(bond.sweep(nativeToken.address)).to.be.revertedWith(
        "SweepDisallowedForToken"
      );
    });
  });
});<|MERGE_RESOLUTION|>--- conflicted
+++ resolved
@@ -265,7 +265,6 @@
           });
         });
 
-<<<<<<< HEAD
         [
           {
             sharesToBurn: 0,
@@ -294,36 +293,6 @@
               );
             });
           }
-=======
-      [
-        {
-          sharesToBurn: 0,
-          borrowTokenToRepay: BondConfig.targetBondSupply,
-          collateralToReceive: BondConfig.targetBondSupply
-            .mul(BondConfig.collateralRatio)
-            .div(ONE),
-        },
-        {
-          sharesToBurn: 0,
-          borrowTokenToRepay: BondConfig.targetBondSupply,
-          collateralToReceive: BondConfig.targetBondSupply
-            .mul(BondConfig.collateralRatio)
-            .div(ONE),
-        },
-      ].forEach(({ sharesToBurn, borrowTokenToRepay, collateralToReceive }) => {
-        it("Excess collateral will be available to withdraw when maturity is reached", async () => {
-          await (await bond.burn(sharesToBurn)).wait();
-          await borrowingToken.approve(bond.address, borrowTokenToRepay);
-          await (await bond.repay(borrowTokenToRepay)).wait();
-          expect(await bond.previewWithdraw()).to.equal(collateralToReceive);
-        });
-      });
-      it("reverts when called by non-withdrawer", async () => {
-        await expect(
-          bond.connect(attacker).withdrawCollateral()
-        ).to.be.revertedWith(
-          `AccessControl: account ${attacker.address.toLowerCase()} is missing role ${withdrawRole}`
->>>>>>> 04fb583b
         );
 
         [
@@ -381,7 +350,7 @@
             });
           }
         );
-        it("reverts when called by non-issuer", async () => {
+        it("reverts when called by non-withdrawer", async () => {
           await expect(
             bond.connect(attacker).withdrawCollateral()
           ).to.be.revertedWith(
@@ -530,7 +499,7 @@
             });
           }
         );
-        it("reverts when called by non-issuer", async () => {
+        it("reverts when called by non-withdrawer", async () => {
           await expect(
             bond.connect(attacker).withdrawCollateral()
           ).to.be.revertedWith(
@@ -551,7 +520,6 @@
           );
         });
       });
-<<<<<<< HEAD
     });
   });
   DECIMALS_TO_TEST.forEach((decimals) =>
@@ -569,13 +537,6 @@
           BondConfig.targetBondSupply
             .mul(utils.parseUnits("1", decimals))
             .div(ONE)
-=======
-      it("reverts when called by non-withdrawer", async () => {
-        await expect(
-          bond.connect(attacker).withdrawCollateral()
-        ).to.be.revertedWith(
-          `AccessControl: account ${attacker.address.toLowerCase()} is missing role ${withdrawRole}`
->>>>>>> 04fb583b
         );
       });
       it("accepts partial repayment", async () => {
