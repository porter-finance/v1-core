--- conflicted
+++ resolved
@@ -1,11 +1,6 @@
-<<<<<<< HEAD
 import { BigNumber, BigNumberish, utils } from "ethers";
-=======
-import { BigNumber, utils } from "ethers";
->>>>>>> c675d029
 import { expect } from "chai";
 import {
-<<<<<<< HEAD
   TestERC20,
   SimpleBond,
   IERC20__factory,
@@ -14,13 +9,6 @@
 import { getBondContract, getEventArgumentsFromLoop } from "./utilities";
 import { SignerWithAddress } from "@nomiclabs/hardhat-ethers/signers";
 import { bondFactoryFixture, tokenFixture } from "./shared/fixtures";
-=======
-    bondFactoryFixture,
-    collateralTokenFixture,
-    borrowingTokenFixture,
-    attackingTokenFixture,
-} from "./shared/fixtures";
->>>>>>> c675d029
 
 // https://ethereum-waffle.readthedocs.io/en/latest/fixtures.html
 // import from waffle since we are using hardhat: https://hardhat.org/plugins/nomiclabs-hardhat-waffle.html#environment-extensions
@@ -28,20 +16,19 @@
 const { loadFixture } = waffle;
 
 const BondStanding = {
-    GOOD: 0,
-    DEFAULTED: 1,
-    PAID: 2,
-    REDEEMED: 3,
+  GOOD: 0,
+  DEFAULTED: 1,
+  PAID: 2,
+  REDEEMED: 3,
 };
 
-const ISSUER_ROLE = utils.id("ISSUER_ROLE")
+const ISSUER_ROLE = utils.id("ISSUER_ROLE");
 
 // 3 years from now, in seconds
 const maturityDate = Math.round(
-    new Date(new Date().setFullYear(new Date().getFullYear() + 3)).getTime() /
+  new Date(new Date().setFullYear(new Date().getFullYear() + 3)).getTime() /
     1000
 );
-<<<<<<< HEAD
 const BondConfig: {
   targetBondSupply: BigNumber;
   collateralAddresses: string[];
@@ -68,17 +55,9 @@
   collateralRatios: [BigNumber.from(0)],
   convertibilityRatios: [BigNumber.from(0)],
   maturityDate,
-=======
-const BondConfig = {
-    maxBondSupply: 2000000,
-    collateralizationRatio: 200,
-    convertibilityRatio: 50,
-    maturityDate,
->>>>>>> c675d029
 };
 
 describe("SimpleBond", async () => {
-<<<<<<< HEAD
   let bond: SimpleBond;
   let convertibleBond: SimpleBond;
   let owner: SignerWithAddress;
@@ -93,6 +72,8 @@
   // https://github.com/nomiclabs/hardhat/issues/849#issuecomment-860576796
   async function fixture() {
     const { factory } = await bondFactoryFixture();
+    await factory.grantRole(ISSUER_ROLE, owner.address);
+
     const { nativeToken, attackingToken, mockUSDCToken, borrowingToken } =
       await tokenFixture();
     BondConfig.collateralAddresses = [
@@ -279,68 +260,9 @@
       ).to.be.revertedWith("Ownable: caller is not the owner");
     });
   });
-=======
-    let bond: SimpleBond;
-    let convertibleBond: SimpleBond;
-    let owner: SignerWithAddress;
-    let bondHolder: SignerWithAddress;
-    let attacker: SignerWithAddress;
-    let collateralToken: TestERC20;
-    let borrowingToken: TestERC20;
-    let attackingToken: TestERC20;
-
-    // no args because of gh issue:
-    // https://github.com/nomiclabs/hardhat/issues/849#issuecomment-860576796
-    async function fixture() {
-        const [owner] = await ethers.getSigners();
-
-        const { factory } = await bondFactoryFixture();
-        const { collateralToken } = await collateralTokenFixture();
-        const { borrowingToken } = await borrowingTokenFixture();
-        const { attackingToken } = await attackingTokenFixture();
-        factory.grantRole(ISSUER_ROLE, owner.address);
-        const bond = await getBondContract(
-            factory.createBond(
-                "SimpleBond",
-                "LUG",
-                owner.address,
-                BondConfig.maturityDate,
-                BondConfig.maxBondSupply,
-                collateralToken.address,
-                BigNumber.from(BondConfig.collateralizationRatio),
-                borrowingToken.address,
-                false,
-                BigNumber.from(BondConfig.convertibilityRatio)
-            )
-        );
-
-        const convertibleBond = await getBondContract(
-            factory.createBond(
-                "SimpleBond",
-                "LUG",
-                owner.address,
-                BondConfig.maturityDate,
-                BondConfig.maxBondSupply,
-                collateralToken.address,
-                BigNumber.from(BondConfig.collateralizationRatio),
-                borrowingToken.address,
-                true,
-                BigNumber.from(BondConfig.convertibilityRatio)
-            )
-        );
-
-        return {
-            bond,
-            convertibleBond,
-            collateralToken,
-            borrowingToken,
-            attackingToken,
-        };
-    }
->>>>>>> c675d029
-
+
+  describe("repayment", async () => {
     beforeEach(async () => {
-<<<<<<< HEAD
       const amountsToDeposit = await Promise.all(
         BondConfig.collateralAddresses.map(async (address, index) => {
           const token = IERC20__factory.connect(address, owner);
@@ -387,7 +309,6 @@
       );
     });
   });
-
   describe("minting", async () => {
     const targetTokens = BondConfig.targetBondSupply;
     beforeEach(async () => {
@@ -590,305 +511,6 @@
       await expect(bond.sweep(nativeToken.address)).to.be.revertedWith(
         "SweepDisallowedForToken"
       );
-=======
-        [owner, bondHolder, attacker] = await ethers.getSigners();
-        ({
-            bond,
-            convertibleBond,
-            collateralToken,
-            borrowingToken,
-            attackingToken,
-        } = await loadFixture(fixture));
-    });
-
-    describe("creation", async () => {
-        it("should have no minted coins", async function () {
-            expect(await bond.balanceOf(owner.address)).to.be.equal(0);
-            expect(await bond.balanceOf(bondHolder.address)).to.be.equal(0);
-        });
-
-        it("should be owner", async function () {
-            expect(await bond.owner()).to.be.equal(owner.address);
-        });
-
-        it("should return total value for an account", async function () {
-            expect(
-                await bond.connect(bondHolder).balanceOf(owner.address)
-            ).to.be.equal(0);
-        });
-
-        it("should return public parameters", async function () {
-            expect(await bond.maturityDate()).to.be.equal(BondConfig.maturityDate);
-            expect(await bond.collateralAddress()).to.be.equal(
-                collateralToken.address
-            );
-            expect(await bond.collateralizationRatio()).to.be.equal(
-                BondConfig.collateralizationRatio
-            );
-            expect(await bond.isConvertible()).to.be.equal(false);
-
-            expect(await bond.convertibilityRatio()).to.be.equal(
-                BondConfig.convertibilityRatio
-            );
-            expect(await bond.borrowingAddress()).to.be.equal(borrowingToken.address);
-            expect(await bond.owner()).to.be.equal(owner.address);
-            expect(await bond.maxBondSupply()).to.be.equal(BondConfig.maxBondSupply);
-        });
-
-        it("should have predefined ERC20 attributes", async () => {
-            expect(await bond.name()).to.be.equal("SimpleBond");
-            expect(await bond.symbol()).to.be.equal("LUG");
-        });
-    });
-
-    describe("collateralize", async () => {
-        const amountToDeposit =
-            (BondConfig.maxBondSupply * BondConfig.collateralizationRatio) / 100;
-
-        it("deposits collateral", async () => {
-            await collateralToken
-
-                .approve(bond.address, amountToDeposit);
-            const { amount } = await getEventArgumentsFromTransaction(
-                await bond.collateralize(amountToDeposit),
-                "CollateralDeposited"
-            );
-            expect(amount).to.be.equal(amountToDeposit);
-        });
-
-        it("reverts when insufficient allowance", async () => {
-            await expect(
-                bond.connect(attacker).collateralize(amountToDeposit)
-            ).to.be.revertedWith("ERC20: insufficient allowance");
-        });
-
-        it("reverts on zero amount", async () => {
-            await expect(bond.collateralize(0)).to.be.revertedWith(
-                "ZeroCollateralizationAmount"
-            );
-        });
-    });
-
-    describe("uncollateralize", async () => {
-        const collateralToDeposit = 1000;
-        const tokensToMint =
-            collateralToDeposit / Math.floor(BondConfig.collateralizationRatio / 100);
-        beforeEach(async () => {
-            await collateralToken
-
-                .approve(bond.address, collateralToDeposit);
-            await bond.collateralize(collateralToDeposit);
-            await bond.mint(tokensToMint);
-        });
-
-        it("withdraws collateral", async () => {
-            await expect(bond.uncollateralize()).to.be.revertedWith(
-                "CollateralInContractInsufficientToCoverWithdraw"
-            );
-        });
-
-        it("reverts when called by non-owner", async () => {
-            await expect(bond.connect(attacker).uncollateralize()).to.be.revertedWith(
-                "Ownable: caller is not the owner"
-            );
-        });
-    });
-
-    describe("repayment", async () => {
-        beforeEach(async () => {
-            const tokensToMint = BondConfig.maxBondSupply;
-            const collateralToDeposit =
-                (BondConfig.maxBondSupply * BondConfig.collateralizationRatio) / 100;
-            await collateralToken
-
-                .approve(bond.address, collateralToDeposit);
-            await bond.collateralize(collateralToDeposit);
-            await expect(bond.mint(tokensToMint)).to.not.be.reverted;
-            await borrowingToken
-
-                .approve(bond.address, BondConfig.maxBondSupply);
-        });
-
-        it("accepts partial repayment", async () => {
-            await expect(
-                bond.repay(BondConfig.maxBondSupply / 2)
-            ).to.emit(bond, "RepaymentDeposited");
-            await expect(
-                bond.repay(BondConfig.maxBondSupply / 2)
-            ).to.emit(bond, "RepaymentInFull");
-        });
-
-        it("accepts repayment", async () => {
-            await expect(
-                bond.repay(BondConfig.maxBondSupply)
-            ).to.emit(bond, "RepaymentInFull");
-        });
-
-        it("fails if already repaid", async () => {
-            await bond.repay(BondConfig.maxBondSupply);
-            await expect(
-                bond.repay(BondConfig.maxBondSupply)
-            ).to.be.revertedWith("RepaymentMet");
-        });
-    });
-
-    describe("minting", async () => {
-        const tokensToMint = BondConfig.maxBondSupply;
-        const collateralToDeposit =
-            (tokensToMint * BondConfig.collateralizationRatio) / 100;
-        beforeEach(async () => {
-            await collateralToken
-
-                .approve(bond.address, collateralToDeposit);
-            await bond.collateralize(collateralToDeposit);
-        });
-
-        it("mints up to collateral depositted", async () => {
-            await expect(bond.mint(tokensToMint)).to.not.be.reverted;
-        });
-
-        it("mints tokens while collateral covers mint amount", async () => {
-            await expect(bond.mint(tokensToMint / 2)).to.not.be
-                .reverted;
-            await expect(bond.mint(tokensToMint / 2)).to.not.be
-                .reverted;
-        });
-
-        it("fails to mint tokens not covered by collateral", async () => {
-            await expect(bond.mint(tokensToMint)).to.not.be.reverted;
-            await expect(bond.mint(tokensToMint)).to.be.revertedWith(
-                "InusfficientCollateralToCoverTokenSupply"
-            );
-        });
-
-        it("fails to mint more than max supply", async () => {
-            await collateralToken
-
-                .approve(bond.address, collateralToDeposit);
-            await bond.collateralize(collateralToDeposit);
-            await expect(
-                bond.mint(tokensToMint * 2)
-            ).to.be.revertedWith("BondSupplyExceeded");
-        });
-
-        it("fails to mint if not all tokens owned by owner", async () => {
-            await expect(bond.mint(tokensToMint / 2)).to.not.be
-                .reverted;
-            await bond.transfer(bondHolder.address, 1);
-            await expect(
-                bond.mint(tokensToMint / 2)
-            ).to.be.revertedWith("NoMintAfterIssuance");
-        });
-    });
-
-    describe("redemption", async () => {
-        const collateralToDeposit =
-            (BondConfig.maxBondSupply * BondConfig.collateralizationRatio) / 100;
-        const sharesToSellToBondHolder = 1000;
-        beforeEach(async () => {
-            await collateralToken
-
-                .approve(bond.address, collateralToDeposit);
-            await bond.collateralize(collateralToDeposit);
-            await bond.mint(BondConfig.maxBondSupply);
-            await bond
-
-                .transfer(bondHolder.address, sharesToSellToBondHolder);
-            await borrowingToken
-
-                .approve(bond.address, BondConfig.maxBondSupply);
-        });
-        it("should redeem bond at maturity for borrowing token", async function () {
-            await bond.repay(BondConfig.maxBondSupply);
-            // Fast forward to expire
-            await ethers.provider.send("evm_mine", [BondConfig.maturityDate]);
-            expect(await bond.state()).to.eq(BondStanding.PAID);
-            await bond
-                .connect(bondHolder)
-                .approve(bond.address, sharesToSellToBondHolder);
-
-            expect(await bond.balanceOf(bondHolder.address)).to.be.equal(
-                sharesToSellToBondHolder
-            );
-            await bond.connect(bondHolder).redeem(sharesToSellToBondHolder);
-            expect(await bond.balanceOf(bondHolder.address)).to.be.equal(0);
-            expect(await borrowingToken.balanceOf(bondHolder.address)).to.be.equal(
-                sharesToSellToBondHolder
-            );
-        });
-        it("should redeem bond at default for collateral token", async function () {
-            await ethers.provider.send("evm_mine", [BondConfig.maturityDate]);
-            await bond.connect(bondHolder).redeemDefaulted(sharesToSellToBondHolder);
-            expect(await bond.balanceOf(bondHolder.address)).to.be.equal(0);
-            expect(await borrowingToken.balanceOf(bondHolder.address)).to.be.equal(0);
-            expect(await collateralToken.balanceOf(bondHolder.address)).to.be.equal(
-                (sharesToSellToBondHolder * BondConfig.collateralizationRatio) / 100
-            );
-        });
-    });
-
-    describe("conversion", async () => {
-        const tokensToConvert = BondConfig.maxBondSupply;
-        const collateralToDeposit =
-            (tokensToConvert * BondConfig.collateralizationRatio) / 100;
-        const collateralToWithdraw =
-            (tokensToConvert * BondConfig.convertibilityRatio) / 100;
-
-        describe("convertible bonds", async () => {
-            beforeEach(async () => {
-                await collateralToken
-
-                    .approve(convertibleBond.address, collateralToDeposit);
-                await convertibleBond
-
-                    .collateralize(collateralToDeposit);
-                await expect(convertibleBond.mint(tokensToConvert)).to
-                    .not.be.reverted;
-                await convertibleBond
-
-                    .transfer(bondHolder.address, tokensToConvert);
-            });
-
-            it("converts bond amount into collateral at convertibilityRatio", async () => {
-                await convertibleBond
-                    .connect(bondHolder)
-                    .approve(convertibleBond.address, tokensToConvert);
-                expect(
-                    await convertibleBond.connect(bondHolder).convert(tokensToConvert)
-                )
-                    .to.emit(convertibleBond, "Converted")
-                    .withArgs(bondHolder.address, tokensToConvert, collateralToWithdraw);
-                expect(await collateralToken.balanceOf(bondHolder.address)).to.eq(
-                    collateralToWithdraw
-                );
-            });
-        });
-        describe("non-convertible bonds", async () => {
-            it("fails to convert if bond is not convertible", async () => {
-                await expect(
-                    bond.convert(tokensToConvert)
-                ).to.be.revertedWith("NotConvertible");
-            });
-        });
-    });
-    describe("sweep", async () => {
-        it("removes a token from the contract", async () => {
-            await attackingToken.connect(attacker).transfer(bond.address, 1000);
-            await bond.sweep(attackingToken.address);
-            expect(await attackingToken.balanceOf(owner.address)).to.be.equal(1000);
-        });
-
-        it("disallows removal of a collateral, borrowing, or itself", async () => {
-            await expect(bond.sweep(bond.address)).to.be.revertedWith(
-                "SweepDisallowedForToken"
-            );
-            await expect(bond.sweep(borrowingToken.address)).to.be.revertedWith(
-                "SweepDisallowedForToken"
-            );
-            await expect(bond.sweep(collateralToken.address)).to.be.revertedWith(
-                "SweepDisallowedForToken"
-            );
-        });
->>>>>>> c675d029
-    });
+    });
+  });
 });