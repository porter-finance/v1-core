--- conflicted
+++ resolved
@@ -1,6 +1,5 @@
 import { BigNumber, BigNumberish, utils } from "ethers";
 import { expect } from "chai";
-<<<<<<< HEAD
 import {
   TestERC20,
   SimpleBond,
@@ -8,9 +7,6 @@
   ERC20__factory,
   BondFactoryClone,
 } from "../typechain";
-=======
-import { TestERC20, SimpleBond, IERC20__factory } from "../typechain";
->>>>>>> 2ef954ed
 import { getBondContract, getEventArgumentsFromLoop } from "./utilities";
 import { SignerWithAddress } from "@nomiclabs/hardhat-ethers/signers";
 import { bondFactoryFixture, tokenFixture } from "./shared/fixtures";
@@ -70,11 +66,8 @@
   let attackingToken: TestERC20;
   let mockUSDCToken: TestERC20;
   let borrowingToken: TestERC20;
-<<<<<<< HEAD
   let factory: BondFactoryClone;
-=======
   let withdrawRole: string;
->>>>>>> 2ef954ed
 
   // no args because of gh issue:
   // https://github.com/nomiclabs/hardhat/issues/849#issuecomment-860576796
@@ -86,14 +79,10 @@
 
     const { nativeToken, attackingToken, mockUSDCToken, borrowingToken } =
       await tokenFixture();
-<<<<<<< HEAD
     BondConfig.collateralTokens = [
       mockUSDCToken.address,
       nativeToken.address,
     ].sort();
-=======
-    BondConfig.collateralTokens = [nativeToken.address, mockUSDCToken.address];
->>>>>>> 2ef954ed
     BondConfig.collateralRatios = [
       utils.parseUnits("0.5", 18),
       utils.parseUnits("0.25", 18),
@@ -116,10 +105,6 @@
     );
 
     ConvertibleBondConfig.collateralTokens = [
-<<<<<<< HEAD
-=======
-      nativeToken.address,
->>>>>>> 2ef954ed
       mockUSDCToken.address,
       nativeToken.address,
     ].sort();
@@ -231,13 +216,9 @@
 
     it("should return public parameters", async function () {
       expect(await bond.maturityDate()).to.be.equal(BondConfig.maturityDate);
-<<<<<<< HEAD
       expect(await bond.collateralTokens(0)).to.be.equal(
         BondConfig.collateralTokens[0]
       );
-=======
-      expect(await bond.collateralTokens(0)).to.be.equal(nativeToken.address);
->>>>>>> 2ef954ed
       expect(await bond.backingRatios(0)).to.be.equal(
         BondConfig.collateralRatios[0]
       );
@@ -266,14 +247,7 @@
         })
       );
       const args = await getEventArgumentsFromLoop(
-<<<<<<< HEAD
         await bond.depositCollateral(amountsToDeposit),
-=======
-        await bond.depositCollateral(
-          BondConfig.collateralTokens,
-          amountsToDeposit
-        ),
->>>>>>> 2ef954ed
         "CollateralDeposited"
       );
       args.forEach(({ amount }: { amount: string }, index: number) => {
@@ -286,15 +260,6 @@
         bond.connect(attacker).depositCollateral([utils.parseUnits("1", 18)])
       ).to.be.revertedWith("ERC20: insufficient allowance");
     });
-<<<<<<< HEAD
-=======
-
-    it("reverts on zero amount", async () => {
-      await expect(
-        bond.depositCollateral([nativeToken.address], [0])
-      ).to.be.revertedWith("ZeroAmount");
-    });
->>>>>>> 2ef954ed
   });
 
   describe("withdrawCollateral", async () => {
@@ -310,7 +275,6 @@
           return amountToDeposit;
         })
       );
-<<<<<<< HEAD
       await bond.depositCollateral(amountsToDeposit);
       await bond.mint();
     });
@@ -319,30 +283,17 @@
       await expect(bond.withdrawCollateral(0)).to.be.revertedWith(
         "CollateralInContractInsufficientToCoverWithdraw"
       );
-=======
-      await bond.depositCollateral(
-        BondConfig.collateralTokens,
-        amountsToDeposit
-      );
-      await bond.mint();
     });
 
     it("owner can withdraw collateral", async () => {
-      await expect(
-        bond.withdrawCollateral(BondConfig.collateralTokens, amountsToDeposit)
-      ).to.be.revertedWith("CollateralInContractInsufficientToCoverWithdraw");
->>>>>>> 2ef954ed
+      await expect(bond.withdrawCollateral(0)).to.be.revertedWith(
+        "CollateralInContractInsufficientToCoverWithdraw"
+      );
     });
 
     it("reverts when called by non-issuer", async () => {
       await expect(
-<<<<<<< HEAD
         bond.connect(attacker).withdrawCollateral(0)
-      ).to.be.revertedWith("Ownable: caller is not the owner");
-=======
-        bond
-          .connect(attacker)
-          .withdrawCollateral(BondConfig.collateralTokens, amountsToDeposit)
       ).to.be.revertedWith(
         `AccessControl: account ${attacker.address.toLowerCase()} is missing role ${withdrawRole}`
       );
@@ -351,20 +302,15 @@
     it("granting and revoking withdraw role works correctly", async () => {
       await bond.grantRole(withdrawRole, attacker.address);
       await expect(
-        bond
-          .connect(attacker)
-          .withdrawCollateral(BondConfig.collateralTokens, amountsToDeposit)
+        bond.connect(attacker).withdrawCollateral(0)
       ).to.be.revertedWith("CollateralInContractInsufficientToCoverWithdraw");
 
       await bond.revokeRole(withdrawRole, attacker.address);
       await expect(
-        bond
-          .connect(attacker)
-          .withdrawCollateral(BondConfig.collateralTokens, amountsToDeposit)
+        bond.connect(attacker).withdrawCollateral(0)
       ).to.be.revertedWith(
         `AccessControl: account ${attacker.address.toLowerCase()} is missing role ${withdrawRole}`
       );
->>>>>>> 2ef954ed
     });
   });
 
@@ -380,14 +326,7 @@
           return amountToDeposit;
         })
       );
-<<<<<<< HEAD
       await bond.depositCollateral(amountsToDeposit);
-=======
-      await bond.depositCollateral(
-        BondConfig.collateralTokens,
-        amountsToDeposit
-      );
->>>>>>> 2ef954ed
       await expect(bond.mint()).to.not.be.reverted;
       await borrowingToken.approve(bond.address, BondConfig.targetBondSupply);
     });
@@ -428,14 +367,7 @@
           return amountToDeposit;
         })
       );
-<<<<<<< HEAD
       await bond.depositCollateral(amountsToDeposit);
-=======
-      await bond.depositCollateral(
-        BondConfig.collateralTokens,
-        amountsToDeposit
-      );
->>>>>>> 2ef954ed
     });
 
     it("mints up to collateral depositted", async () => {
@@ -468,14 +400,7 @@
           return amountToDeposit;
         })
       );
-<<<<<<< HEAD
       await bond.depositCollateral(amountsToDeposit);
-=======
-      await bond.depositCollateral(
-        BondConfig.collateralTokens,
-        amountsToDeposit
-      );
->>>>>>> 2ef954ed
       await bond.mint();
       await bond.transfer(bondHolder.address, sharesToSellToBondHolder);
       await borrowingToken.approve(bond.address, BondConfig.targetBondSupply);
@@ -512,24 +437,14 @@
         (
           {
             receiver,
-<<<<<<< HEAD
             token,
-=======
-            collateralToken,
->>>>>>> 2ef954ed
             amountOfBondsRedeemed,
             amountOfTokensReceived,
           }: any,
           index: number
         ) => {
           expect(receiver).to.equal(bondHolder.address);
-<<<<<<< HEAD
           expect(token).to.equal(ConvertibleBondConfig.collateralTokens[index]);
-=======
-          expect(collateralToken).to.equal(
-            ConvertibleBondConfig.collateralTokens[index]
-          );
->>>>>>> 2ef954ed
           expect(amountOfBondsRedeemed).to.equal(sharesToSellToBondHolder);
           expect(amountOfTokensReceived).to.equal(
             expectedCollateralToReceive[index]
@@ -566,13 +481,6 @@
             await token.approve(convertibleBond.address, amountToDeposit);
             return amountToDeposit;
           })
-<<<<<<< HEAD
-=======
-        );
-        await convertibleBond.depositCollateral(
-          ConvertibleBondConfig.collateralTokens,
-          amountsToDeposit
->>>>>>> 2ef954ed
         );
         await convertibleBond.depositCollateral(amountsToDeposit);
         await convertibleBond.mint();
