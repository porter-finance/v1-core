import { ethers, network } from "hardhat";
<<<<<<< HEAD
import { deployNATIVEandREPAY, createBond } from "../setup";
=======
import { expect } from "chai";
import { BondFactoryClone, SimpleBond } from "../../typechain";
import {
  deployNATIVEandBORROW,
  createBond,
  mint,
  initiateAuction,
} from "../setup";
const easyAuction = require("../../contracts/external/EasyAuction");

>>>>>>> 99ceb331
const { RINKEBY_DEPLOYER_ADDRESS } = process.env;
const rinkebyFactory = "0x69e892D6c419883BFa5Def1FeB01cdf71129573d";
const rinkebyGnosis = "0xC5992c0e0A3267C7F75493D0F717201E26BE35f7";
describe("Integration", () => {
  if (!RINKEBY_DEPLOYER_ADDRESS)
<<<<<<< HEAD
    throw new Error("{RINKEBY_DEPLOYER_ADDRESS} env variable is required");

  it("creates erc20 tokens and bonds", async () => {
    const { native, repay } = await deployNATIVEandREPAY();
    await network.provider.request({
      method: "hardhat_impersonateAccount",
      params: [RINKEBY_DEPLOYER_ADDRESS],
    });
    const signer = await ethers.getSigner(RINKEBY_DEPLOYER_ADDRESS);
    await createBond(signer, native, repay, rinkebyFactory);
=======
    throw "{RINKEBY_DEPLOYER_ADDRESS} env variable is required";
  it("creates erc20 tokens and bonds", async () => {
    if (network.name === "hardhat") {
      await network.provider.request({
        method: "hardhat_impersonateAccount",
        params: [RINKEBY_DEPLOYER_ADDRESS],
      });
    }
    const signer = await ethers.getSigner(RINKEBY_DEPLOYER_ADDRESS);
    const [native, borrow] = await deployNATIVEandBORROW(signer);
    console.log({ native: native.address, borrow: borrow.address });

    const factory = (await ethers.getContractAt(
      "BondFactoryClone",
      rinkebyFactory
    )) as BondFactoryClone;

    const bond = (await createBond(
      signer,
      native,
      borrow,
      factory
    )) as SimpleBond;

    console.log({ bond: bond.address });

    await mint(signer, native, bond);
    console.log("minted");

    const auction = await ethers.getContractAt(easyAuction.abi, rinkebyGnosis);

    await expect(await initiateAuction(auction, signer, bond, borrow)).to.emit(
      auction,
      "NewAuction"
    );
>>>>>>> 99ceb331
  });
});<|MERGE_RESOLUTION|>--- conflicted
+++ resolved
@@ -1,35 +1,19 @@
 import { ethers, network } from "hardhat";
-<<<<<<< HEAD
-import { deployNATIVEandREPAY, createBond } from "../setup";
-=======
 import { expect } from "chai";
 import { BondFactoryClone, SimpleBond } from "../../typechain";
 import {
-  deployNATIVEandBORROW,
+  deployNATIVEandREPAY,
   createBond,
   mint,
   initiateAuction,
 } from "../setup";
 const easyAuction = require("../../contracts/external/EasyAuction");
 
->>>>>>> 99ceb331
 const { RINKEBY_DEPLOYER_ADDRESS } = process.env;
 const rinkebyFactory = "0x69e892D6c419883BFa5Def1FeB01cdf71129573d";
 const rinkebyGnosis = "0xC5992c0e0A3267C7F75493D0F717201E26BE35f7";
 describe("Integration", () => {
   if (!RINKEBY_DEPLOYER_ADDRESS)
-<<<<<<< HEAD
-    throw new Error("{RINKEBY_DEPLOYER_ADDRESS} env variable is required");
-
-  it("creates erc20 tokens and bonds", async () => {
-    const { native, repay } = await deployNATIVEandREPAY();
-    await network.provider.request({
-      method: "hardhat_impersonateAccount",
-      params: [RINKEBY_DEPLOYER_ADDRESS],
-    });
-    const signer = await ethers.getSigner(RINKEBY_DEPLOYER_ADDRESS);
-    await createBond(signer, native, repay, rinkebyFactory);
-=======
     throw "{RINKEBY_DEPLOYER_ADDRESS} env variable is required";
   it("creates erc20 tokens and bonds", async () => {
     if (network.name === "hardhat") {
@@ -39,8 +23,8 @@
       });
     }
     const signer = await ethers.getSigner(RINKEBY_DEPLOYER_ADDRESS);
-    const [native, borrow] = await deployNATIVEandBORROW(signer);
-    console.log({ native: native.address, borrow: borrow.address });
+    const [native, repay] = await deployNATIVEandREPAY(signer);
+    console.log({ native: native.address, repay: repay.address });
 
     const factory = (await ethers.getContractAt(
       "BondFactoryClone",
@@ -50,7 +34,7 @@
     const bond = (await createBond(
       signer,
       native,
-      borrow,
+      repay,
       factory
     )) as SimpleBond;
 
@@ -61,10 +45,9 @@
 
     const auction = await ethers.getContractAt(easyAuction.abi, rinkebyGnosis);
 
-    await expect(await initiateAuction(auction, signer, bond, borrow)).to.emit(
+    await expect(await initiateAuction(auction, signer, bond, repay)).to.emit(
       auction,
       "NewAuction"
     );
->>>>>>> 99ceb331
   });
 });