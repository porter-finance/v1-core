--- conflicted
+++ resolved
@@ -4,12 +4,8 @@
 import { SignerWithAddress } from "@nomiclabs/hardhat-ethers/signers";
 import { bondFactoryFixture, tokenFixture } from "./shared/fixtures";
 import { BondConfigType } from "./interfaces";
-<<<<<<< HEAD
-import { FIFTY_MILLION, THREE_YEARS_FROM_NOW } from "./constants";
-=======
 import { FIFTY_MILLION, THREE_YEARS_FROM_NOW_IN_SECONDS } from "./constants";
 import { getTargetCollateral } from "./utilities";
->>>>>>> dd0e322c
 
 const { ethers } = require("hardhat");
 
@@ -17,11 +13,7 @@
   targetBondSupply: utils.parseUnits(FIFTY_MILLION, 18), // 50 million bonds
   collateralRatio: BigNumber.from(0),
   convertibleRatio: BigNumber.from(0),
-<<<<<<< HEAD
-  maturityDate: THREE_YEARS_FROM_NOW,
-=======
   maturityDate: THREE_YEARS_FROM_NOW_IN_SECONDS,
->>>>>>> dd0e322c
   maxSupply: utils.parseUnits(FIFTY_MILLION, 18),
 };
 
@@ -45,13 +37,10 @@
   async function createBond(factory: BondFactory) {
     BondConfig.collateralRatio = utils.parseUnits("0.5", 18);
     BondConfig.convertibleRatio = utils.parseUnits("0.5", 18);
-<<<<<<< HEAD
-=======
     await collateralToken.approve(
       factory.address,
       getTargetCollateral(BondConfig)
     );
->>>>>>> dd0e322c
     return factory.createBond(
       "Bond",
       "LUG",
