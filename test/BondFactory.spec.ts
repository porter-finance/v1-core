--- conflicted
+++ resolved
@@ -14,10 +14,6 @@
 
 const BondConfig: BondConfigType = {
   targetBondSupply: utils.parseUnits("50000000", 18), // 50 million bonds
-<<<<<<< HEAD
-  backingToken: "",
-=======
->>>>>>> 37656f3f
   collateralRatio: BigNumber.from(0),
   convertibilityRatio: BigNumber.from(0),
   maturityDate,
@@ -42,10 +38,6 @@
   });
 
   async function createBond(factory: BondFactoryClone) {
-<<<<<<< HEAD
-    BondConfig.backingToken = TEST_ADDRESSES[0];
-=======
->>>>>>> 37656f3f
     BondConfig.collateralRatio = utils.parseUnits("0.5", 18);
     BondConfig.convertibilityRatio = utils.parseUnits("0.5", 18);
     return factory.createBond(
@@ -53,13 +45,8 @@
       "LUG",
       owner.address,
       BondConfig.maturityDate,
-<<<<<<< HEAD
-      TEST_ADDRESSES[0],
-      BondConfig.backingToken,
-=======
       repaymentToken.address,
       backingToken.address,
->>>>>>> 37656f3f
       BondConfig.collateralRatio,
       BondConfig.convertibilityRatio,
       BondConfig.maxSupply
