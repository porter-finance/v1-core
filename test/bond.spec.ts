import { BigNumber, utils, BytesLike } from "ethers";
import { expect } from "chai";
import { TestERC20, Bond, BondFactory } from "../typechain";
import {
  expectTokenDelta,
  failPreviewMint,
  getBondContract,
  getTargetCollateral,
  getTargetPayment,
  getEventArgumentsFromTransaction,
  previewMintAndMint,
  burnAndWithdraw,
  payAndWithdraw,
  payAndWithdrawAtMaturity,
  redeemAtMaturity,
} from "./utilities";
import { SignerWithAddress } from "@nomiclabs/hardhat-ethers/signers";
import { bondFactoryFixture, tokenFixture } from "./shared/fixtures";
import { BondConfigType, BondWithTokens } from "./interfaces";
import {
  ONE,
  ZERO,
  NonConvertibleBondConfig,
  ConvertibleBondConfig,
  UncollateralizedBondConfig,
} from "./constants";

// <https://ethereum-waffle.readthedocs.io/en/latest/fixtures.html>
// import from waffle since we are using hardhat: <https://hardhat.org/plugins/nomiclabs-hardhat-waffle.html#environment-extensions>
const { ethers, waffle } = require("hardhat");
const { loadFixture } = waffle;

// Used throughout tests to use multiple instances of different-decimal tokens
const DECIMALS_TO_TEST = [6, 8, 18];

/**
  The following `describe` encompasses the whole Bond contract split
  up into the main functions of the contract. Most of the defined variables
  inside this main `describe` are assigned in the first `beforeEach`.
  The rest of the variables are assigned in the `beforeEach` within
  the main DECIMALS_TO_TEST forEach loop. Within each main category
  also contains usage of different bond types (see the above configs):

  bond - a bond with a ZERO convertibilityRatio (not convertible)
  convertibleBond - a bond with a defined convertibilityRatio
  uncollateralizedBond - a bond with zero collateral (not convertible)
  
  Recommended to use your editors "fold all" and unfolding the test of interest.
  "command / ctrl + k" -> "command / ctrl 0" for Visual Studio Code
*/
describe("Bond", () => {
  // owner deploys and is the "issuer"
  let owner: SignerWithAddress;
  // bondHolder is one who has the bonds and will redeem or convert them
  let bondHolder: SignerWithAddress;
  // attacker is trying to break the contract
  let attacker: SignerWithAddress;
  // our factory contract that deploys bonds
  let factory: BondFactory;
  // roles used with access control
  let withdrawRole: BytesLike;
  let mintRole: BytesLike;
  // this is a list of bonds created with the specific decimal tokens
  let bonds: BondWithTokens[];
  let roles: {
    defaultAdminRole: string;
    mintRole: string;
    withdrawRole: string;
  };
  // function to retrieve the bonds and tokens by decimal used
  const getBond = ({ decimals }: { decimals: number }) => {
    const foundBond = bonds.find((bond) => bond.decimals === decimals);
    if (!foundBond) {
      throw new Error(`No bond found for ${decimals}`);
    }
    return foundBond;
  };
  /** 
    the waffle "fixture" which creates the factory, tokens, bonds, and saves the state
    of the blockchain to speed up the re-execution of every test since this "resets"
    the state on the main beforeEach
  */
  async function fixture() {
    const { factory } = await bondFactoryFixture();
    const issuerRole = await factory.ISSUER_ROLE();

    await (await factory.grantRole(issuerRole, owner.address)).wait();

    /** 
      Create and deploy all tokens with corresponding decimals for DECIMALS_TO_TEST.
      The collateral token is not scaled in the same way that the payment token is.
      The collateral token can be scaled by the `collateralRatio`.
    */
    const { tokens } = await tokenFixture(DECIMALS_TO_TEST);
    /**
      The following maps over the DECIMALS_TO_TEST and returns a promise with an object
      containing the tokens, bonds, and the specific `decimals` used for that creation.
      This bond list resolves to deployed contracts and saved in this fixture.
      This fixture takes a snapshot of the blockchain with these contracts and will
      be fetched new upon `loadFixture()` in this "Bond" `beforeEach`.
    */
    const bonds = await Promise.all(
      DECIMALS_TO_TEST.map(async (decimals: number) => {
        // get the corresponding tokens for the decimal specified to use in the new bonds
        const token = tokens.find((token) => token.decimals === decimals);
        if (token) {
          const { attackingToken, paymentToken, collateralToken } = token;
          return {
            decimals,
            attackingToken,
            paymentToken,
            collateralToken,
            nonConvertible: {
              bond: await getBondContract(
                factory.createBond(
                  "Bond",
                  "LUG",
                  owner.address,
                  NonConvertibleBondConfig.maturityDate,
                  paymentToken.address,
                  collateralToken.address,
                  NonConvertibleBondConfig.collateralRatio,
                  NonConvertibleBondConfig.convertibleRatio,
                  NonConvertibleBondConfig.maxSupply
                )
              ),
              config: NonConvertibleBondConfig,
            },
            convertible: {
              bond: await getBondContract(
                factory.createBond(
                  "Bond",
                  "LUG",
                  owner.address,
                  ConvertibleBondConfig.maturityDate,
                  paymentToken.address,
                  collateralToken.address,
                  ConvertibleBondConfig.collateralRatio,
                  ConvertibleBondConfig.convertibleRatio,
                  ConvertibleBondConfig.maxSupply
                )
              ),
              config: ConvertibleBondConfig,
            },
            uncollateralized: {
              bond: await getBondContract(
                factory.createBond(
                  "Bond",
                  "LUG",
                  owner.address,
                  UncollateralizedBondConfig.maturityDate,
                  paymentToken.address,
                  collateralToken.address,
                  UncollateralizedBondConfig.collateralRatio,
                  UncollateralizedBondConfig.convertibleRatio,
                  UncollateralizedBondConfig.maxSupply
                )
              ),
              config: UncollateralizedBondConfig,
            },
          };
        }
      })
    );

    // all bonds will be the same roles - take the first one
    let roles;
    if (bonds[0]) {
      const { nonConvertible } = bonds[0];
      roles = {
        defaultAdminRole: await nonConvertible.bond.DEFAULT_ADMIN_ROLE(),
        mintRole: await nonConvertible.bond.MINT_ROLE(),
        withdrawRole: await nonConvertible.bond.WITHDRAW_ROLE(),
      };
    }

    return {
      bonds,
      factory,
      roles,
    };
  }

  beforeEach(async () => {
    // the signers are assigned here and used throughout the tests
    [owner, bondHolder, attacker] = await ethers.getSigners();
    // this is the bonds used in the getBond function
    ({ bonds, factory, roles } = await loadFixture(fixture));
    ({ mintRole, withdrawRole } = roles);
  });

  /**
    Here, loop over all DECIMALS_TO_TEST list of decimals, running all of the tests.
    In the `beforeEach` the bonds configured with either the `BondConfig`, `ConvertibleBondConfig`,
    or `UncollateralizedBondConfig` and the tokens within use the specified decimals. See the `fixture()`
    to understand how this bond list is created.
  */
  DECIMALS_TO_TEST.forEach((decimals) => {
    describe(`${decimals}-decimal payment token`, async () => {
      // bond instance to test. overwritten throughout testing
      let bond: Bond;
      let bondWithTokens: BondWithTokens;
      let config: BondConfigType;
      // tokens used throughout testing and are also overwritten (different decimal versions)
      let collateralToken: TestERC20;
      let attackingToken: TestERC20;
      let paymentToken: TestERC20;
      beforeEach(async () => {
        bondWithTokens = getBond({ decimals });
        ({ attackingToken, collateralToken, paymentToken } = bondWithTokens);
      });
<<<<<<< HEAD
      describe("initialize", async () => {
=======
      describe("initialization", async () => {


        it("should verifiable as bond by Factory.isBond", async () => {
          expect(await factory.isBond(bond.address)).to.be.true;
        });


>>>>>>> f4a59f4b
        describe("non-convertible", async () => {
          beforeEach(async () => {
            bond = bondWithTokens.nonConvertible.bond;
            config = bondWithTokens.nonConvertible.config;
          });

          it("should have no minted coins", async () => {
            expect(await bond.balanceOf(owner.address)).to.be.equal(0);
            expect(await bond.balanceOf(bondHolder.address)).to.be.equal(0);
          });

          it("should have given issuer the default admin role", async () => {
            expect(
              await bond.hasRole(await bond.DEFAULT_ADMIN_ROLE(), owner.address)
            ).to.be.equal(true);
          });

          it("should return the issuer as the role admin for the withdraw role", async () => {
            expect(
              await bond.hasRole(
                await bond.getRoleAdmin(withdrawRole),
                owner.address
              )
            ).to.be.equal(true);
          });

          it("should return the issuer as the role admin for the mint role", async () => {
            expect(
              await bond.hasRole(
                await bond.getRoleAdmin(mintRole),
                owner.address
              )
            ).to.be.equal(true);
          });

          it("should return total value for an account", async () => {
            expect(
              await bond.connect(bondHolder).balanceOf(owner.address)
            ).to.be.equal(0);
          });

          it("should return configured public parameters", async () => {
            expect(await bond.maturityDate()).to.be.equal(config.maturityDate);
            expect(await bond.collateralToken()).to.be.equal(
              collateralToken.address
            );
            expect(await bond.collateralRatio()).to.be.equal(
              config.collateralRatio
            );
            expect(await bond.convertibleRatio()).to.be.equal(
              config.convertibleRatio
            );

            expect(await bond.paymentToken()).to.be.equal(paymentToken.address);
          });

          it("should have configured ERC20 attributes", async () => {
            expect(await bond.name()).to.be.equal("Bond");
            expect(await bond.symbol()).to.be.equal("LUG");
          });

          it("should revert on less collateral than convertible ratio", async () => {
            await expect(
              factory.createBond(
                "Bond",
                "LUG",
                owner.address,
                config.maturityDate,
                paymentToken.address,
                collateralToken.address,
                utils.parseUnits(".25", 18),
                utils.parseUnits(".5", 18),
                config.maxSupply
              )
            ).to.be.revertedWith("CollateralRatioLessThanConvertibleRatio");
          });

          it("should revert on too big of a token", async () => {
            const token = (await tokenFixture([20])).tokens.find(
              (token) => token.decimals === 20
            );
            if (token) {
              const { paymentToken } = token;
              await expect(
                factory.createBond(
                  "Bond",
                  "LUG",
                  owner.address,
                  config.maturityDate,
                  paymentToken.address,
                  collateralToken.address,
                  config.collateralRatio,
                  config.convertibleRatio,
                  config.maxSupply
                )
              ).to.be.revertedWith("TokenOverflow");
            } else {
              throw new Error("Token not found!");
            }
          });

          it("should revert on a token without decimals", async () => {
            await expect(
              factory.createBond(
                "Bond",
                "LUG",
                owner.address,
                config.maturityDate,
                factory.address, // using the factory as a non-erc20 address here
                collateralToken.address,
                config.collateralRatio,
                config.convertibleRatio,
                config.maxSupply
              )
            ).to.be.revertedWith("function selector was not recognized");
          });
        });
      });
      describe("mint", async () => {
        describe("convertible", () => {
          beforeEach(async () => {
            bond = bondWithTokens.convertible.bond;
            config = bondWithTokens.convertible.config;
            await collateralToken.approve(
              bond.address,
              getTargetCollateral(config)
            );
          });

          it("should revert when called by non-minter", async () => {
            await expect(bond.connect(attacker).mint(0)).to.be.revertedWith(
              `AccessControl: account ${attacker.address.toLowerCase()} is missing role ${mintRole}`
            );
          });

          it(`should preview mint and mint with zero target`, async () => {
            previewMintAndMint({
              bond,
              collateralToken,
              mintAmount: ZERO,
              collateralToDeposit: ZERO,
            });
          });

          it(`should preview mint and mint with quarter target`, async () => {
            previewMintAndMint({
              bond,
              collateralToken,
              mintAmount: config.targetBondSupply.div(4),
              collateralToDeposit: config.collateralRatio
                .mul(config.targetBondSupply.div(4))
                .div(ONE),
            });
          });

          it(`should preview mint and mint with half target`, async () => {
            previewMintAndMint({
              bond,
              collateralToken,
              mintAmount: config.targetBondSupply.div(2),
              collateralToDeposit: config.collateralRatio
                .mul(config.targetBondSupply.div(2))
                .div(ONE),
            });
          });

          it(`should preview mint and mint with target`, async () => {
            previewMintAndMint({
              bond,
              collateralToken,
              mintAmount: config.targetBondSupply,
              collateralToDeposit: getTargetCollateral(config),
            });
          });

          it(`should preview mint and mint when collateral rounds up`, async () => {
            previewMintAndMint({
              bond,
              collateralToken,
              mintAmount: utils.parseUnits("1", 18).sub(2),
              collateralToDeposit: utils
                .parseUnits("1", 18)
                .mul(config.collateralRatio)
                .div(ONE),
            });
          });

          it(`should fail to mint when collateral rounds down`, async () => {
            await failPreviewMint({
              bond,
              mintAmount: utils.parseUnits("1", 18),
              collateralToDeposit: utils
                .parseUnits("1", 18)
                .mul(config.collateralRatio)
                .div(ONE)
                .sub(1),
            });
          });

          it(`should fail to mint when collateral rounds down`, async () => {
            await failPreviewMint({
              bond,
              mintAmount: utils.parseUnits("1", 18).add(1),
              collateralToDeposit: utils
                .parseUnits("1", 18)
                .mul(config.collateralRatio)
                .div(ONE),
            });
          });

          it(`should fail to mint when both round down`, async () => {
            await failPreviewMint({
              bond,
              mintAmount: utils.parseUnits("1", 18).sub(1),
              collateralToDeposit: utils
                .parseUnits("1", 18)
                .mul(config.collateralRatio)
                .div(ONE)
                .sub(1),
            });
          });

          it("should not mint more than max supply", async () => {
            await expect(
              bond.mint(config.targetBondSupply.add(1))
            ).to.be.revertedWith("BondSupplyExceeded");
          });

          it("should not mint after maturity", async () => {
            await ethers.provider.send("evm_mine", [config.maturityDate]);
            await expect(bond.mint(config.targetBondSupply)).to.be.revertedWith(
              "BondPastMaturity"
            );
          });
        });
        describe("non-convertible", () => {
          beforeEach(async () => {
            bond = bondWithTokens.nonConvertible.bond;
            config = bondWithTokens.nonConvertible.config;
            await collateralToken.approve(
              bond.address,
              getTargetCollateral(config)
            );
          });
          it("should revert when called by non-minter", async () => {
            await expect(bond.connect(attacker).mint(0)).to.be.revertedWith(
              `AccessControl: account ${attacker.address.toLowerCase()} is missing role ${mintRole}`
            );
          });

          it(`should preview mint and mint with zero target`, async () => {
            await previewMintAndMint({
              bond,
              collateralToken,
              mintAmount: ZERO,
              collateralToDeposit: ZERO,
            });
          });

          it(`should preview mint and mint with quarter target`, async () => {
            await previewMintAndMint({
              bond,
              collateralToken,
              mintAmount: config.targetBondSupply.div(4),
              collateralToDeposit: config.collateralRatio
                .mul(config.targetBondSupply.div(4))
                .div(ONE),
            });
          });

          it(`should preview mint and mint with half target`, async () => {
            await previewMintAndMint({
              bond,
              collateralToken,
              mintAmount: config.targetBondSupply.div(2),
              collateralToDeposit: config.collateralRatio
                .mul(config.targetBondSupply.div(2))
                .div(ONE),
            });
          });

          it(`should preview mint and mint with target`, async () => {
            await previewMintAndMint({
              bond,
              collateralToken,
              mintAmount: config.targetBondSupply,
              collateralToDeposit: getTargetCollateral(config),
            });
          });

          it(`should preview mint and mint when collateral rounds up`, async () => {
            await previewMintAndMint({
              bond,
              collateralToken,
              mintAmount: utils.parseUnits("1", 18).sub(1),
              collateralToDeposit: utils
                .parseUnits("1", 18)
                .mul(config.collateralRatio)
                .div(ONE),
            });
          });

          it(`should fail to mint when collateral rounds down`, async () => {
            await failPreviewMint({
              bond,
              mintAmount: utils.parseUnits("1", 18),
              collateralToDeposit: utils
                .parseUnits("1", 18)
                .mul(config.collateralRatio)
                .div(ONE)
                .sub(1),
            });
          });

          it(`should fail to mint when collateral rounds down`, async () => {
            await failPreviewMint({
              bond,
              mintAmount: utils.parseUnits("1", 18).add(1),
              collateralToDeposit: utils
                .parseUnits("1", 18)
                .mul(config.collateralRatio)
                .div(ONE),
            });
          });

          it(`should fail to mint when both round down`, async () => {
            await failPreviewMint({
              bond,
              mintAmount: utils.parseUnits("1", 18).sub(1),
              collateralToDeposit: utils
                .parseUnits("1", 18)
                .mul(config.collateralRatio)
                .div(ONE)
                .sub(1),
            });
          });

          it("should not mint more than max supply", async () => {
            await expect(
              bond.mint(config.targetBondSupply.add(1))
            ).to.be.revertedWith("BondSupplyExceeded");
          });

          it("should not mint after maturity", async () => {
            await ethers.provider.send("evm_mine", [config.maturityDate]);
            await expect(bond.mint(config.targetBondSupply)).to.be.revertedWith(
              "BondPastMaturity"
            );
          });
        });
        describe("uncollateralized", async () => {
          beforeEach(async () => {
            bond = bondWithTokens.uncollateralized.bond;
            config = bondWithTokens.uncollateralized.config;
          });
          it("should revert when called by non-minter", async () => {
            await expect(bond.connect(attacker).mint(0)).to.be.revertedWith(
              `AccessControl: account ${attacker.address.toLowerCase()} is missing role ${mintRole}`
            );
          });

          it(`should preview mint and mint with quarter target`, async () => {
            await previewMintAndMint({
              bond,
              collateralToken,
              mintAmount: config.targetBondSupply.div(4),
              collateralToDeposit: ZERO,
            });
          });

          it(`should preview mint and mint with target`, async () => {
            await previewMintAndMint({
              bond,
              collateralToken,
              mintAmount: config.targetBondSupply,
              collateralToDeposit: ZERO,
            });
          });

          it(`should preview mint and mint when collateral rounds up`, async () => {
            await previewMintAndMint({
              bond,
              collateralToken,
              mintAmount: utils.parseUnits("1", 18).sub(3),
              collateralToDeposit: ZERO,
            });
          });

          it(`should preview mint and mint with zero target`, async () => {
            await previewMintAndMint({
              bond,
              collateralToken,
              mintAmount: ZERO,
              collateralToDeposit: ZERO,
            });
          });

          it("should not mint more than max supply", async () => {
            await expect(
              bond.mint(config.targetBondSupply.add(1))
            ).to.be.revertedWith("BondSupplyExceeded");
          });

          it("should not mint after maturity", async () => {
            await ethers.provider.send("evm_mine", [config.maturityDate]);
            await expect(bond.mint(config.targetBondSupply)).to.be.revertedWith(
              "BondPastMaturity"
            );
          });
        });
      });
      describe("pay", async () => {
        describe("non-convertible", async () => {
          beforeEach(async () => {
            bond = bondWithTokens.nonConvertible.bond;
            config = bondWithTokens.nonConvertible.config;
            await collateralToken.approve(
              bond.address,
              getTargetCollateral(config)
            );
            await expect(bond.mint(config.targetBondSupply)).to.not.be.reverted;
            await paymentToken.approve(
              bond.address,
              config.targetBondSupply
                .mul(utils.parseUnits("1", decimals))
                .div(ONE)
            );
          });
          it("should accept partial payment", async () => {
            const halfSupplyMinusOne = config.targetBondSupply
              .div(2)
              .sub(1)
              .mul(utils.parseUnits("1", decimals))
              .div(ONE);

            await (await bond.pay(BigNumber.from(1))).wait();
            await (await bond.pay(halfSupplyMinusOne)).wait();
            await expect(bond.pay(halfSupplyMinusOne)).to.emit(bond, "Payment");
          });

          it("should accept full payment in steps", async () => {
            const thirdSupply = config.targetBondSupply
              .div(3)
              .mul(utils.parseUnits("1", decimals))
              .div(ONE);
            await (await bond.pay(thirdSupply)).wait();
            await (await bond.pay(thirdSupply)).wait();
            await (await bond.pay(thirdSupply)).wait();
            await expect(bond.pay(2)).to.emit(bond, "Payment");
          });

          it("should accept payment", async () => {
            await expect(bond.pay(getTargetPayment(config, decimals))).to.emit(
              bond,
              "Payment"
            );
          });

          it("should fail if already repaid", async () => {
            await bond.pay(
              config.targetBondSupply
                .mul(utils.parseUnits("1", decimals))
                .div(ONE)
            );
            await expect(
              bond.pay(getTargetPayment(config, decimals))
            ).to.be.revertedWith("PaymentMet");
          });
        });
      });
      describe("withdrawCollateral", async () => {
        describe(`non-convertible`, async () => {
          beforeEach(async () => {
            bond = bondWithTokens.nonConvertible.bond;
            config = bondWithTokens.nonConvertible.config;
            await collateralToken.approve(
              bond.address,
              getTargetCollateral(config)
            );
            await bond.mint(config.targetBondSupply);
          });
          it(`should make excess collateral available to withdraw when zero amount are burned`, async () => {
            await burnAndWithdraw({
              bond,
              sharesToBurn: ZERO,
              collateralToReceive: ZERO,
            });
          });

          it(`should make excess collateral available to withdraw when collateral rounded down are burned`, async () => {
            await burnAndWithdraw({
              bond,
              sharesToBurn: BigNumber.from(1),
              collateralToReceive: ZERO,
            });
          });

          it(`should make excess collateral available to withdraw when smallest unit are burned`, async () => {
            await burnAndWithdraw({
              bond,
              sharesToBurn: ONE.div(config.collateralRatio),
              collateralToReceive: BigNumber.from(1),
            });
          });

          it(`should make excess collateral available to withdraw when total amount are burned`, async () => {
            await burnAndWithdraw({
              bond,
              sharesToBurn: config.targetBondSupply,
              collateralToReceive: getTargetCollateral(config),
            });
          });

          it(`should make excess collateral available to withdraw one to one`, async () => {
            await payAndWithdraw({
              bond,
              paymentToken,
              paymentTokenAmount: utils.parseUnits("1000", decimals),
              collateralToReceive: utils
                .parseUnits("1000", 18)
                .mul(config.collateralRatio)
                .div(ONE),
            });
          });

          it(`should make excess collateral available to withdraw collateral in scaled magnitude`, async () => {
            await payAndWithdraw({
              bond,
              paymentToken,
              paymentTokenAmount: utils.parseUnits("1000", decimals).add(1),
              collateralToReceive: utils
                .parseUnits("1000", 18)
                .add(utils.parseUnits("1", 18 - decimals))
                .mul(config.collateralRatio)
                .div(ONE),
            });
          });

          it(`should make excess collateral available to withdraw collateral in scaled magnitude`, async () => {
            await payAndWithdraw({
              bond,
              paymentToken,
              paymentTokenAmount: utils.parseUnits("1000", decimals).sub(1),
              collateralToReceive: utils
                .parseUnits("1000", 18)
                .sub(utils.parseUnits("1", 18 - decimals))
                .mul(config.collateralRatio)
                .div(ONE),
            });
          });

          it("should make excess collateral available to withdraw when payment token is fully repaid", async () => {
            await payAndWithdraw({
              bond,
              paymentToken,
              paymentTokenAmount: getTargetPayment(config, decimals),
              collateralToReceive: getTargetCollateral(config),
            });
          });

          it("should make excess collateral available to withdraw when payment token is fully repaid", async () => {
            await (await bond.burn(utils.parseUnits("1000", 18))).wait();
            await payAndWithdraw({
              bond,
              paymentToken,
              paymentTokenAmount: getTargetPayment(config, decimals),
              collateralToReceive: getTargetCollateral(config),
            });
          });

          it("should make excess collateral available to withdraw when maturity is reached", async () => {
            await payAndWithdrawAtMaturity({
              bond,
              paymentToken,
              paymentTokenAmount: getTargetPayment(config, decimals),
              collateralToReceive: getTargetCollateral(config),
              maturityDate: config.maturityDate,
            });
          });

          it("should make excess collateral available to withdraw when maturity is reached", async () => {
            await payAndWithdrawAtMaturity({
              bond,
              paymentToken,
              paymentTokenAmount: getTargetPayment(config, decimals),
              collateralToReceive: getTargetCollateral(config),
              maturityDate: config.maturityDate,
            });
          });

          it("should allow all collateral to be withdrawn when all bonds are burned", async () => {
            await bond.burn(config.targetBondSupply);
            expect(await bond.totalSupply()).to.equal(0);
            await expectTokenDelta(
              bond.withdrawCollateral,
              collateralToken,
              owner,
              owner.address,
              getTargetCollateral(config)
            );
            expect(await collateralToken.balanceOf(bond.address)).to.equal(0);
          });

          it("should allow all collateral to be withdrawn when fully paid", async () => {
            const targetPayment = getTargetPayment(config, decimals);
            await paymentToken.approve(bond.address, targetPayment);
            await expectTokenDelta(
              bond.pay.bind(this, targetPayment),
              paymentToken,
              owner,
              bond.address,
              targetPayment
            );
            expect(await bond.totalSupply()).to.not.equal(0);
            await expectTokenDelta(
              bond.withdrawCollateral,
              collateralToken,
              owner,
              bond.address,
              getTargetCollateral(config)
            );
          });

          it("should revert when called by non-withdrawer", async () => {
            await expect(
              bond.connect(attacker).withdrawCollateral()
            ).to.be.revertedWith(
              `AccessControl: account ${attacker.address.toLowerCase()} is missing role ${withdrawRole}`
            );
          });

          it("should grant and revoke withdraw role", async () => {
            await bond.grantRole(withdrawRole, attacker.address);
            await expect(bond.connect(attacker).withdrawCollateral()).to.not.be
              .reverted;

            await bond.revokeRole(withdrawRole, attacker.address);
            await expect(
              bond.connect(attacker).withdrawCollateral()
            ).to.be.revertedWith(
              `AccessControl: account ${attacker.address.toLowerCase()} is missing role ${withdrawRole}`
            );
          });
        });
        describe(`convertible`, async () => {
          beforeEach(async () => {
            bond = bondWithTokens.convertible.bond;
            config = bondWithTokens.convertible.config;
            await collateralToken.approve(
              bond.address,
              getTargetCollateral(config)
            );
            await bond.mint(config.targetBondSupply);
          });

          it("should make zero collateral available to withdraw when zero bonds are burned", async () => {
            await burnAndWithdraw({
              bond,
              sharesToBurn: ZERO,
              collateralToReceive: ZERO,
            });
          });

          it("should make collateral available to withdraw when bonds are burned", async () => {
            await burnAndWithdraw({
              bond,
              sharesToBurn: utils.parseUnits("1000", 18),
              collateralToReceive: utils
                .parseUnits("1000", 18)
                .mul(config.collateralRatio)
                .div(ONE),
            });
          });

          it("should make excess collateral available to withdraw when payment token is partially repaid", async () => {
            await payAndWithdraw({
              bond,
              paymentToken,
              paymentTokenAmount: utils.parseUnits("1000", decimals),
              collateralToReceive: utils
                .parseUnits("1000", 18)
                .mul(config.collateralRatio)
                .div(ONE),
            });
          });

          it("should make excess collateral available to withdraw when payment token is partially repaid", async () => {
            await (await bond.burn(utils.parseUnits("1000", 18))).wait();
            await payAndWithdraw({
              bond,
              paymentToken,
              paymentTokenAmount: utils.parseUnits("1000", decimals),
              collateralToReceive: utils
                .parseUnits("2000", 18)
                .mul(config.collateralRatio)
                .div(ONE),
            });
          });

          it("should make excess collateral available to withdraw when payment token is fully repaid", async () => {
            await payAndWithdraw({
              bond,
              paymentToken,
              paymentTokenAmount: getTargetPayment(config, decimals),
              collateralToReceive: getTargetCollateral(config),
            });
          });

          it("should make excess collateral available to withdraw when payment token is fully repaid", async () => {
            await (await bond.burn(utils.parseUnits("1000", 18))).wait();
            await payAndWithdraw({
              bond,
              paymentToken,
              paymentTokenAmount: getTargetPayment(config, decimals),
              collateralToReceive: getTargetCollateral(config),
            });
          });

          it("should make excess collateral available to withdraw when maturity is reached", async () => {
            await payAndWithdrawAtMaturity({
              bond,
              paymentToken,
              paymentTokenAmount: config.targetBondSupply
                .div(4)
                .mul(utils.parseUnits("1", decimals))
                .div(ONE),
              collateralToReceive: config.targetBondSupply
                .div(4)
                .mul(config.collateralRatio)
                .div(ONE),
              maturityDate: config.maturityDate,
            });
          });

          it("should make excess collateral available to withdraw when maturity is reached", async () => {
            await payAndWithdrawAtMaturity({
              bond,
              paymentToken,
              paymentTokenAmount: getTargetPayment(config, decimals),
              collateralToReceive: getTargetCollateral(config),
              maturityDate: config.maturityDate,
            });
          });

          it("should revert when called by non-withdrawer", async () => {
            await expect(
              bond.connect(attacker).withdrawCollateral()
            ).to.be.revertedWith(
              `AccessControl: account ${attacker.address.toLowerCase()} is missing role ${withdrawRole}`
            );
          });

          it("should grant and revoke withdraw role", async () => {
            await bond.grantRole(withdrawRole, attacker.address);
            await expect(bond.connect(attacker).withdrawCollateral()).to.not.be
              .reverted;

            await bond.revokeRole(withdrawRole, attacker.address);
            await expect(
              bond.connect(attacker).withdrawCollateral()
            ).to.be.revertedWith(
              `AccessControl: account ${attacker.address.toLowerCase()} is missing role ${withdrawRole}`
            );
          });
        });
        describe(`uncollateralized`, async () => {
          beforeEach(async () => {
            bond = bondWithTokens.uncollateralized.bond;
            config = bondWithTokens.uncollateralized.config;
            await collateralToken.approve(
              bond.address,
              getTargetCollateral(UncollateralizedBondConfig)
            );
            await bond.mint(config.targetBondSupply);
          });
          it(`should have zero collateral available to withdraw when they are burned`, async () => {
            await burnAndWithdraw({
              bond,
              sharesToBurn: ZERO,
              collateralToReceive: ZERO,
            });
          });

          it(`should have zero collateral available to withdraw when they are burned`, async () => {
            await burnAndWithdraw({
              bond,
              sharesToBurn: BigNumber.from(1),
              collateralToReceive: ZERO,
            });
          });

          it(`should have zero collateral available to withdraw when they are burned`, async () => {
            await burnAndWithdraw({
              bond,
              sharesToBurn: config.targetBondSupply,
              collateralToReceive: getTargetCollateral(
                UncollateralizedBondConfig
              ),
            });
          });

          it("should make excess collateral available to withdraw", async () => {
            await collateralToken.approve(bond.address, utils.parseEther("1"));
            await collateralToken.transfer(bond.address, utils.parseEther("1"));
            expect(await bond.previewWithdraw()).to.equal(
              utils.parseEther("1")
            );
          });

          it("should revert when called by non-withdrawer", async () => {
            await expect(
              bond.connect(attacker).withdrawCollateral()
            ).to.be.revertedWith(
              `AccessControl: account ${attacker.address.toLowerCase()} is missing role ${withdrawRole}`
            );
          });

          it("should grant and revoke withdraw role", async () => {
            await bond.grantRole(withdrawRole, attacker.address);
            await expect(bond.connect(attacker).withdrawCollateral()).to.not.be
              .reverted;

            await bond.revokeRole(withdrawRole, attacker.address);
            await expect(
              bond.connect(attacker).withdrawCollateral()
            ).to.be.revertedWith(
              `AccessControl: account ${attacker.address.toLowerCase()} is missing role ${withdrawRole}`
            );
          });
        });
      });
      describe("redeem", async () => {
        describe("non-convertible", async () => {
          beforeEach(async () => {
            bond = bondWithTokens.nonConvertible.bond;
            config = bondWithTokens.nonConvertible.config;
            await collateralToken.approve(
              bond.address,
              getTargetCollateral(config)
            );
            await bond.mint(config.targetBondSupply);
            await bond.transfer(
              bondHolder.address,
              utils.parseUnits("4000", 18)
            );
            await paymentToken.approve(bond.address, config.targetBondSupply);
          });
          // Bond holder will have their bonds and the contract will be able to accept deposits of payment token

          it("should withdraw of payment token when bond is repaid & past maturity", async () => {
            await bond.pay(getTargetPayment(config, decimals));
            await redeemAtMaturity({
              bond,
              maturityDate: config.maturityDate,
              sharesToRedeem: utils.parseUnits("1000", 18),
              paymentTokenToSend: utils.parseUnits("1000", decimals),
              collateralTokenToSend: ZERO,
            });
          });

          it("should withdraw zero tokens when bond is repaid & past maturity", async () => {
            await bond.pay(getTargetPayment(config, decimals));
            await redeemAtMaturity({
              bond,
              maturityDate: config.maturityDate,
              sharesToRedeem: ZERO,
              paymentTokenToSend: ZERO,
              collateralTokenToSend: ZERO,
            });
          });

          it("should withdraw of payment token when bond is repaid & past maturity", async () => {
            await bond.pay(getTargetPayment(config, decimals));
            await redeemAtMaturity({
              bond,
              maturityDate: config.maturityDate,
              sharesToRedeem: utils.parseUnits("333", 18),
              paymentTokenToSend: utils.parseUnits("333", decimals),
              collateralTokenToSend: ZERO,
            });
          });

          it("should allow withdraw of collateral when bond is not repaid & past maturity ", async () => {
            await redeemAtMaturity({
              bond,
              maturityDate: config.maturityDate,
              sharesToRedeem: utils.parseUnits("1000", 18),
              paymentTokenToSend: ZERO,
              collateralTokenToSend: utils
                .parseUnits("1000", 18)
                .mul(config.collateralRatio)
                .div(ONE),
            });
          });

          it("should allow withdraw of collateral when bond is not repaid & past maturity ", async () => {
            await redeemAtMaturity({
              bond,
              maturityDate: config.maturityDate,
              sharesToRedeem: ZERO,
              paymentTokenToSend: ZERO,
              collateralTokenToSend: ZERO,
            });
          });

          it("should allow withdraw of collateral & payment token when bond is partially repaid & past maturity =", async () => {
            // issuer partially pays
            const paymentAmount = utils.parseUnits("4000", decimals);
            await bond.pay(paymentAmount);

            const portionOfTotalBonds = utils
              .parseUnits("4000", 18)
              .mul(ONE)
              .div(config.targetBondSupply);
            const portionOfPaymentAmount = portionOfTotalBonds
              .mul(paymentAmount)
              .div(ONE);

            // the amount of bonds not covered by the payment amount
            const totalUncoveredSupply = config.targetBondSupply.sub(
              utils.parseUnits("4000", 18)
            );
            const totalCollateralTokens = totalUncoveredSupply
              .mul(config.collateralRatio)
              .div(ONE);
            const portionOfCollateralAmount = totalCollateralTokens
              .mul(utils.parseUnits("4000", 18))
              .div(config.targetBondSupply);
            await redeemAtMaturity({
              bond,
              maturityDate: config.maturityDate,
              sharesToRedeem: utils.parseUnits("4000", 18),
              paymentTokenToSend: portionOfPaymentAmount,
              collateralTokenToSend: portionOfCollateralAmount,
            });
          });

          it("should redeem bond at maturity for payment token", async () => {
            await bond.pay(
              config.targetBondSupply
                .mul(utils.parseUnits("1", decimals))
                .div(ONE)
            );
            // Fast forward to expire
            await ethers.provider.send("evm_mine", [config.maturityDate]);

            expect(await bond.balanceOf(bondHolder.address)).to.be.equal(
              utils.parseUnits("4000", 18)
            );
            await bond.connect(bondHolder).redeem(utils.parseUnits("4000", 18));
            expect(await bond.balanceOf(bondHolder.address)).to.be.equal(0);
            expect(
              await paymentToken.balanceOf(bondHolder.address)
            ).to.be.equal(utils.parseUnits("4000", decimals));
          });

          it("should redeem bond at default for collateral token", async () => {
            const expectedCollateralToReceive = utils
              .parseUnits("4000", 18)
              .mul(await bond.totalCollateral())
              .div(await bond.totalSupply());
            await ethers.provider.send("evm_mine", [config.maturityDate]);
            const {
              from,
              paymentToken: paymentTokenAddress,
              collateralToken: convertedCollateralToken,
              amountOfBondsRedeemed,
              amountOfPaymentTokensReceived,
              amountOfCollateralTokens,
            } = await getEventArgumentsFromTransaction(
              await bond
                .connect(bondHolder)
                .redeem(utils.parseUnits("4000", 18)),
              "Redeem"
            );
            expect(from).to.equal(bondHolder.address);
            expect(convertedCollateralToken).to.equal(collateralToken.address);
            expect(amountOfBondsRedeemed).to.equal(
              utils.parseUnits("4000", 18)
            );
            expect(amountOfPaymentTokensReceived).to.equal(0);
            expect(amountOfCollateralTokens).to.equal(
              expectedCollateralToReceive
            );

            expect(await bond.balanceOf(bondHolder.address)).to.be.equal(0);
            expect(
              await paymentToken
                .attach(paymentTokenAddress)
                .balanceOf(bondHolder.address)
            ).to.be.equal(0);
            expect(
              await collateralToken.balanceOf(bondHolder.address)
            ).to.be.equal(
              config.collateralRatio.mul(utils.parseUnits("4000", 18)).div(ONE)
            );
          });
        });
      });
      describe("convert", async () => {
        describe("convertible", async () => {
          beforeEach(async () => {
            bond = bondWithTokens.convertible.bond;
            config = bondWithTokens.convertible.config;
            await collateralToken.approve(
              bond.address,
              getTargetCollateral(config)
            );
            await bond.mint(config.targetBondSupply);
            await bond.transfer(bondHolder.address, config.targetBondSupply);
          });

          it(`previews convert zero converted`, async () => {
            expect(await bond.previewConvertBeforeMaturity(ZERO)).to.equal(
              ZERO
            );
          });

          it(`previews convert target converted`, async () => {
            expect(
              await bond.previewConvertBeforeMaturity(config.targetBondSupply)
            ).to.equal(
              config.convertibleRatio.mul(config.targetBondSupply).div(ONE)
            );
          });

          it(`previews convert double target converted`, async () => {
            expect(
              await bond.previewConvertBeforeMaturity(
                config.targetBondSupply.div(2)
              )
            ).to.equal(
              config.convertibleRatio
                .mul(config.targetBondSupply.div(2))
                .div(ONE)
            );
          });

          it("should convert bond amount into collateral at convertibleRatio", async () => {
            const expectedCollateralToWithdraw = config.targetBondSupply
              .mul(config.convertibleRatio)
              .div(ONE);
<<<<<<< HEAD
            await bond
              .connect(bondHolder)
              .approve(bond.address, config.targetBondSupply);
=======

>>>>>>> f4a59f4b
            const {
              from,
              collateralToken: convertedCollateralToken,
              amountOfBondsConverted,
              amountOfCollateralTokens,
            } = await getEventArgumentsFromTransaction(
              await bond.connect(bondHolder).convert(config.targetBondSupply),
              "Convert"
            );
            expect(from).to.equal(bondHolder.address);
            expect(convertedCollateralToken).to.equal(collateralToken.address);
            expect(amountOfBondsConverted).to.equal(config.targetBondSupply);
            expect(amountOfCollateralTokens).to.equal(
              expectedCollateralToWithdraw
            );
          });
        });
        describe("non-convertible", async () => {
          beforeEach(async () => {
            bond = bondWithTokens.nonConvertible.bond;
            config = bondWithTokens.nonConvertible.config;
          });

          it("should fail to convert if bond is not convertible", async () => {
            await expect(
              bond.convert(config.targetBondSupply)
            ).to.be.revertedWith("ZeroAmount");
          });
        });
        describe("uncollateralized", async () => {
          beforeEach(async () => {
            bond = bondWithTokens.uncollateralized.bond;
            config = bondWithTokens.uncollateralized.config;
          });

          it("should fail to convert if bond is uncollateralized and therefore unconvertible", async () => {
            await expect(
              bond.convert(config.targetBondSupply)
            ).to.be.revertedWith("ZeroAmount");
          });
        });
      });
      describe("sweep", async () => {
        describe("non convertible", async () => {
          beforeEach(async () => {
            bond = bondWithTokens.nonConvertible.bond;
            config = bondWithTokens.nonConvertible.config;
          });

          it("should remove a token from the contract", async () => {
            await attackingToken.connect(attacker).transfer(bond.address, 1000);
            await bond.sweep(attackingToken.address);
            expect(await attackingToken.balanceOf(owner.address)).to.be.equal(
              1000
            );
          });

          it("should disallow removal of tokens: collateral, payment, or itself", async () => {
            await expect(bond.sweep(bond.address)).to.be.revertedWith(
              "SweepDisallowedForToken"
            );
            await expect(bond.sweep(paymentToken.address)).to.be.revertedWith(
              "SweepDisallowedForToken"
            );
            await expect(
              bond.sweep(collateralToken.address)
            ).to.be.revertedWith("SweepDisallowedForToken");
          });
        });
      });
    });
  });
});<|MERGE_RESOLUTION|>--- conflicted
+++ resolved
@@ -209,10 +209,7 @@
         bondWithTokens = getBond({ decimals });
         ({ attackingToken, collateralToken, paymentToken } = bondWithTokens);
       });
-<<<<<<< HEAD
       describe("initialize", async () => {
-=======
-      describe("initialization", async () => {
 
 
         it("should verifiable as bond by Factory.isBond", async () => {
@@ -220,7 +217,6 @@
         });
 
 
->>>>>>> f4a59f4b
         describe("non-convertible", async () => {
           beforeEach(async () => {
             bond = bondWithTokens.nonConvertible.bond;
@@ -1263,13 +1259,8 @@
             const expectedCollateralToWithdraw = config.targetBondSupply
               .mul(config.convertibleRatio)
               .div(ONE);
-<<<<<<< HEAD
-            await bond
-              .connect(bondHolder)
-              .approve(bond.address, config.targetBondSupply);
-=======
-
->>>>>>> f4a59f4b
+
+
             const {
               from,
               collateralToken: convertedCollateralToken,
