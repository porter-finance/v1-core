import { BigNumber, utils } from "ethers";
import { BondConfigType, BondDeploymentConfiguration } from "./interfaces";

export const TEN_MINUTES_FROM_NOW_IN_SECONDS = Math.round(
  new Date(new Date().setMinutes(new Date().getMinutes() + 10)).getTime() / 1000
);
export const ONE_DAY_FROM_NOW_IN_SECONDS = Math.round(
  new Date(new Date().setHours(new Date().getHours() + 24)).getTime() / 1000
);
export const ONE_MONTH_FROM_NOW_IN_SECONDS = Math.round(
  new Date(new Date().setMonth(new Date().getMonth() + 1)).getTime() / 1000
);
export const ONE_YEAR_FROM_NOW_IN_SECONDS = Math.round(
  new Date(new Date().setFullYear(new Date().getFullYear() + 1)).getTime() /
    1000
);
export const TWO_YEARS_FROM_NOW_IN_SECONDS = Math.round(
  new Date(new Date().setFullYear(new Date().getFullYear() + 2)).getTime() /
    1000
);
export const THREE_YEARS_FROM_NOW_IN_SECONDS = Math.round(
  new Date(new Date().setFullYear(new Date().getFullYear() + 3)).getTime() /
    1000
);
export const ELEVEN_YEARS_FROM_NOW_IN_SECONDS = Math.round(
  new Date(new Date().setFullYear(new Date().getFullYear() + 11)).getTime() /
    1000
);

export const ONE = utils.parseUnits("1", 18);
export const WAD = utils.parseUnits("1", 18);
export const SQRT_MAX_UINT256 = BigNumber.from(
  "340282366920938463463374607431768211456"
);
export const ZERO = BigNumber.from(0);
export const FIFTY_MILLION = 50000000;
export const TWENTY_FIVE_MILLION = (25000000).toString();
export const TWO_AND_A_HALF_MILLION = (2500000).toString();
export const TEN_MILLION = (10000000).toString();
// The config objects are used as anchors to test against

export const NonConvertibleBondConfig: BondConfigType = {
  collateralTokenAmount: utils.parseUnits(TEN_MILLION, 18),
  convertibleTokenAmount: ZERO,
  maturity: THREE_YEARS_FROM_NOW_IN_SECONDS,
  maxSupply: utils.parseUnits(FIFTY_MILLION.toString(), 18),
};

export const ConvertibleBondConfig: BondConfigType = {
  collateralTokenAmount: utils.parseUnits(TEN_MILLION, 18),
  convertibleTokenAmount: utils.parseUnits(TWO_AND_A_HALF_MILLION, 18),
  maturity: THREE_YEARS_FROM_NOW_IN_SECONDS,
  maxSupply: utils.parseUnits(FIFTY_MILLION.toString(), 18),
};

export const UncollateralizedBondConfig: BondConfigType = {
  collateralTokenAmount: ZERO,
  convertibleTokenAmount: ZERO,
  maturity: THREE_YEARS_FROM_NOW_IN_SECONDS,
  maxSupply: utils.parseUnits(FIFTY_MILLION.toString(), 18),
};

export const MaliciousBondConfig: BondConfigType = {
  collateralTokenAmount: utils.parseUnits(TEN_MILLION, 18),
  convertibleTokenAmount: utils.parseUnits(TWO_AND_A_HALF_MILLION, 18),
  maturity: THREE_YEARS_FROM_NOW_IN_SECONDS,
  maxSupply: utils.parseUnits(FIFTY_MILLION.toString(), 18),
};

<<<<<<< HEAD
export const deploymentBonds = [
  {
    // This bond has a short maturity and a full FIFTY_MILLION
    // Since we pay TWENTY_FIVE_MILLION, this bond will "Default"
    config: {
=======
export const deploymentBonds: BondDeploymentConfiguration[] = [
  {
    // This bond has a short maturity and a full FIFTY_MILLION
    // Since we pay TWENTY_FIVE_MILLION, this bond will "Default"
    bondConfig: {
>>>>>>> b530c871
      ...NonConvertibleBondConfig,
      maturity: TEN_MINUTES_FROM_NOW_IN_SECONDS,
      maxSupply: utils.parseUnits(FIFTY_MILLION.toString(), 6),
    },
<<<<<<< HEAD
    auctionOptions: {},
  },
  {
    // This will be an "Active" convertible bond
    config: {
=======
    auctionConfig: {
      minFundingThreshold: utils.parseUnits(TWENTY_FIVE_MILLION, 6),
    },
    biddingConfig: {},
  },
  {
    // This will be an "Active" convertible bond
    bondConfig: {
>>>>>>> b530c871
      ...ConvertibleBondConfig,
      maturity: ONE_DAY_FROM_NOW_IN_SECONDS,
      maxSupply: utils.parseUnits(FIFTY_MILLION.toString(), 6),
    },
<<<<<<< HEAD
    auctionOptions: {},
  },
  {
    // This will be an "Active" Un-Collateralized bond
    config: {
=======
    auctionConfig: {},
    biddingConfig: {},
  },
  {
    // This will be an "Active" Un-Collateralized bond
    bondConfig: {
>>>>>>> b530c871
      ...UncollateralizedBondConfig,
      maturity: ONE_MONTH_FROM_NOW_IN_SECONDS,
      maxSupply: utils.parseUnits(FIFTY_MILLION.toString(), 6),
    },
<<<<<<< HEAD
    auctionOptions: {
      // Whose auction will not be cancellable
      orderCancellationEndDate: TEN_MINUTES_FROM_NOW_IN_SECONDS,
    },
  },
  {
    // This will be an "Active" Non-Convertible bond
    config: {
=======
    auctionConfig: {
      // Whose auction will not be cancellable
      orderCancellationEndDate: TEN_MINUTES_FROM_NOW_IN_SECONDS,
    },
    biddingConfig: {
      sellAmount: (9_000).toString(),
      minBuyAmount: (10_000).toString(),
    },
  },
  {
    // This will be an "Active" Non-Convertible bond
    bondConfig: {
>>>>>>> b530c871
      ...NonConvertibleBondConfig,
      maturity: ONE_YEAR_FROM_NOW_IN_SECONDS,
      maxSupply: utils.parseUnits(FIFTY_MILLION.toString(), 6),
    },
<<<<<<< HEAD
    auctionOptions: {
      // Whose auction will be ended
      auctionEndDate: TEN_MINUTES_FROM_NOW_IN_SECONDS,
      orderCancellationEndDate: TEN_MINUTES_FROM_NOW_IN_SECONDS,
=======
    auctionConfig: {
      // Whose auction will be ended
      auctionEndDate: TEN_MINUTES_FROM_NOW_IN_SECONDS,
      orderCancellationEndDate: TEN_MINUTES_FROM_NOW_IN_SECONDS,
      minFundingThreshold: ZERO,
    },
    biddingConfig: {
      sellAmount: (18_000).toString(),
      minBuyAmount: (20_000).toString(),
>>>>>>> b530c871
    },
  },
  {
    // This will be a "Paid" convertible bond
<<<<<<< HEAD
    config: {
=======
    bondConfig: {
>>>>>>> b530c871
      ...ConvertibleBondConfig,
      // Make bond mature
      maturity: TEN_MINUTES_FROM_NOW_IN_SECONDS,
      // Make bond paid off (we are paying TWENTY_FIVE_MILLION in deploy)
      maxSupply: utils.parseUnits(TWENTY_FIVE_MILLION.toString(), 6),
    },
<<<<<<< HEAD
    auctionOptions: {},
  },
  {
    // This will be a "PaidEarly" Non-Convertible bond
    config: {
      ...NonConvertibleBondConfig,
=======
    auctionConfig: {},
    biddingConfig: {
      sellAmount: (90_000).toString(),
      minBuyAmount: (100_000).toString(),
    },
  },
  {
    // This will be a "PaidEarly" Non-Convertible bond
    bondConfig: {
      ...ConvertibleBondConfig,
>>>>>>> b530c871
      maturity: THREE_YEARS_FROM_NOW_IN_SECONDS,
      // Make bond paid off (we are paying TWENTY_FIVE_MILLION in deploy)
      maxSupply: utils.parseUnits(TWENTY_FIVE_MILLION.toString(), 6),
    },
<<<<<<< HEAD
    auctionOptions: {
      orderCancellationEndDate: ONE_MONTH_FROM_NOW_IN_SECONDS,
      auctionEndDate: ONE_MONTH_FROM_NOW_IN_SECONDS,
=======
    auctionConfig: {
      // Whose auction will be ongoing
      auctionEndDate: ONE_MONTH_FROM_NOW_IN_SECONDS,
      orderCancellationEndDate: ONE_MONTH_FROM_NOW_IN_SECONDS,
    },
    biddingConfig: {
      sellAmount: (900_000).toString(),
      minBuyAmount: (1_000_000).toString(),
>>>>>>> b530c871
    },
  },
];

const easyAuction = require("../contracts/external/EasyAuction");
export const easyAuctionAbi = easyAuction.abi as any[];
export const rinkebyGnosis = "0xC5992c0e0A3267C7F75493D0F717201E26BE35f7";
export const mumbaiGnosis = "0xbfd4F9cBC5D043E65f4C1f976E3c1d37AD92dc72";<|MERGE_RESOLUTION|>--- conflicted
+++ resolved
@@ -67,30 +67,15 @@
   maxSupply: utils.parseUnits(FIFTY_MILLION.toString(), 18),
 };
 
-<<<<<<< HEAD
-export const deploymentBonds = [
-  {
-    // This bond has a short maturity and a full FIFTY_MILLION
-    // Since we pay TWENTY_FIVE_MILLION, this bond will "Default"
-    config: {
-=======
 export const deploymentBonds: BondDeploymentConfiguration[] = [
   {
     // This bond has a short maturity and a full FIFTY_MILLION
     // Since we pay TWENTY_FIVE_MILLION, this bond will "Default"
     bondConfig: {
->>>>>>> b530c871
       ...NonConvertibleBondConfig,
       maturity: TEN_MINUTES_FROM_NOW_IN_SECONDS,
       maxSupply: utils.parseUnits(FIFTY_MILLION.toString(), 6),
     },
-<<<<<<< HEAD
-    auctionOptions: {},
-  },
-  {
-    // This will be an "Active" convertible bond
-    config: {
-=======
     auctionConfig: {
       minFundingThreshold: utils.parseUnits(TWENTY_FIVE_MILLION, 6),
     },
@@ -99,39 +84,20 @@
   {
     // This will be an "Active" convertible bond
     bondConfig: {
->>>>>>> b530c871
       ...ConvertibleBondConfig,
       maturity: ONE_DAY_FROM_NOW_IN_SECONDS,
       maxSupply: utils.parseUnits(FIFTY_MILLION.toString(), 6),
     },
-<<<<<<< HEAD
-    auctionOptions: {},
-  },
-  {
-    // This will be an "Active" Un-Collateralized bond
-    config: {
-=======
     auctionConfig: {},
     biddingConfig: {},
   },
   {
     // This will be an "Active" Un-Collateralized bond
     bondConfig: {
->>>>>>> b530c871
       ...UncollateralizedBondConfig,
       maturity: ONE_MONTH_FROM_NOW_IN_SECONDS,
       maxSupply: utils.parseUnits(FIFTY_MILLION.toString(), 6),
     },
-<<<<<<< HEAD
-    auctionOptions: {
-      // Whose auction will not be cancellable
-      orderCancellationEndDate: TEN_MINUTES_FROM_NOW_IN_SECONDS,
-    },
-  },
-  {
-    // This will be an "Active" Non-Convertible bond
-    config: {
-=======
     auctionConfig: {
       // Whose auction will not be cancellable
       orderCancellationEndDate: TEN_MINUTES_FROM_NOW_IN_SECONDS,
@@ -144,17 +110,10 @@
   {
     // This will be an "Active" Non-Convertible bond
     bondConfig: {
->>>>>>> b530c871
       ...NonConvertibleBondConfig,
       maturity: ONE_YEAR_FROM_NOW_IN_SECONDS,
       maxSupply: utils.parseUnits(FIFTY_MILLION.toString(), 6),
     },
-<<<<<<< HEAD
-    auctionOptions: {
-      // Whose auction will be ended
-      auctionEndDate: TEN_MINUTES_FROM_NOW_IN_SECONDS,
-      orderCancellationEndDate: TEN_MINUTES_FROM_NOW_IN_SECONDS,
-=======
     auctionConfig: {
       // Whose auction will be ended
       auctionEndDate: TEN_MINUTES_FROM_NOW_IN_SECONDS,
@@ -164,30 +123,17 @@
     biddingConfig: {
       sellAmount: (18_000).toString(),
       minBuyAmount: (20_000).toString(),
->>>>>>> b530c871
     },
   },
   {
     // This will be a "Paid" convertible bond
-<<<<<<< HEAD
-    config: {
-=======
     bondConfig: {
->>>>>>> b530c871
       ...ConvertibleBondConfig,
       // Make bond mature
       maturity: TEN_MINUTES_FROM_NOW_IN_SECONDS,
       // Make bond paid off (we are paying TWENTY_FIVE_MILLION in deploy)
       maxSupply: utils.parseUnits(TWENTY_FIVE_MILLION.toString(), 6),
     },
-<<<<<<< HEAD
-    auctionOptions: {},
-  },
-  {
-    // This will be a "PaidEarly" Non-Convertible bond
-    config: {
-      ...NonConvertibleBondConfig,
-=======
     auctionConfig: {},
     biddingConfig: {
       sellAmount: (90_000).toString(),
@@ -198,16 +144,10 @@
     // This will be a "PaidEarly" Non-Convertible bond
     bondConfig: {
       ...ConvertibleBondConfig,
->>>>>>> b530c871
       maturity: THREE_YEARS_FROM_NOW_IN_SECONDS,
       // Make bond paid off (we are paying TWENTY_FIVE_MILLION in deploy)
       maxSupply: utils.parseUnits(TWENTY_FIVE_MILLION.toString(), 6),
     },
-<<<<<<< HEAD
-    auctionOptions: {
-      orderCancellationEndDate: ONE_MONTH_FROM_NOW_IN_SECONDS,
-      auctionEndDate: ONE_MONTH_FROM_NOW_IN_SECONDS,
-=======
     auctionConfig: {
       // Whose auction will be ongoing
       auctionEndDate: ONE_MONTH_FROM_NOW_IN_SECONDS,
@@ -216,7 +156,6 @@
     biddingConfig: {
       sellAmount: (900_000).toString(),
       minBuyAmount: (1_000_000).toString(),
->>>>>>> b530c871
     },
   },
 ];
