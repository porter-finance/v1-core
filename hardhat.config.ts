--- conflicted
+++ resolved
@@ -38,13 +38,9 @@
         auto: false,
         interval: 10,
       },
-<<<<<<< HEAD
       url: process.env.RINKEBY_RPC_URL,
-=======
       gasMultiplier: 2,
       gasPrice: 4_000_000_000,
-      url: `https://eth-rinkeby.alchemyapi.io/v2/${process.env.ALCHEMY_KEY}`,
->>>>>>> 6b5aa537
       accounts:
         process.env.PRIVATE_KEY !== undefined ? [process.env.PRIVATE_KEY] : [],
     },
