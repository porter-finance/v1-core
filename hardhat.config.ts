import * as dotenv from "dotenv";

import { HardhatUserConfig } from "hardhat/config";
import "@typechain/hardhat"; // used to create types found in ./typechain
import "@nomiclabs/hardhat-waffle"; // integrates waffle into the hre
import "hardhat-gas-reporter"; // outputs gas usage by contract and method call when testing
import "@nomiclabs/hardhat-ethers"; // integrates ethers into the hre
import "solidity-coverage"; // adds 'coverage' task
import "hardhat-deploy"; // runs scripts in the ./deploy folder
import "@nomiclabs/hardhat-etherscan"; // adds 'verify' task
import "@primitivefi/hardhat-dodoc"; // generates docs on compile
import "hardhat-storage-layout"; // exports storage layout of contracts

import "./tasks/storageLayout.ts"; // add 'storage-layout' task
import "./tasks/settleAuction.ts"; // add 'settle-auction' task

dotenv.config();

const config: HardhatUserConfig = {
  solidity: "0.8.9",
  etherscan: {
    apiKey: {
      mainnet: process.env.ETHERSCAN_API_KEY,
      rinkeby: process.env.ETHERSCAN_API_KEY,
    },
  },
  namedAccounts: {
    deployer: {
      default: 0,
      1: 0,
      4: process.env.RINKEBY_DEPLOYER_ADDRESS || "",
    },
  },
  networks: {
    rinkeby: {
      live: true,
      mining: {
        auto: false,
        interval: 10,
      },
<<<<<<< HEAD
      url: process.env.RINKEBY_RPC_URL,
      accounts:
        process.env.PRIVATE_KEY !== undefined ? [process.env.PRIVATE_KEY] : [],
    },
    mumbai: {
      live: true,
      gasPrice: 35000000000,
      url: process.env.POLYGON_RPC_URL,
=======
      gasMultiplier: 2,
      url: `https://eth-rinkeby.alchemyapi.io/v2/${process.env.ALCHEMY_KEY}`,
>>>>>>> b530c871
      accounts:
        process.env.PRIVATE_KEY !== undefined ? [process.env.PRIVATE_KEY] : [],
    },
    mumbai: {
      live: true,
      gasPrice: 35000000000,
      url: process.env.POLYGON_ALCHEMY_URL,
      accounts:
        process.env.PRIVATE_KEY !== undefined ? [process.env.PRIVATE_KEY] : [],
    },
    hardhat: {
      mining: {
<<<<<<< HEAD
        auto: false,
=======
        auto: true,
>>>>>>> b530c871
        interval: 10,
      },
      forking: {
        blockNumber: 10453255,
<<<<<<< HEAD
        url: process.env.RINKEBY_RPC_URL || "",
=======
        url: `https://eth-rinkeby.alchemyapi.io/v2/${process.env.ALCHEMY_KEY}`,
>>>>>>> b530c871
      },
    },
  },
  gasReporter: {
    currency: "USD",
    coinmarketcap: process.env.GAS_REPORTER_COINMARKETCAP_API_KEY,
  },
  mocha: {
    timeout: 5000000,
  },
  dodoc: {
    include: ["Bond", "BondFactory"],
    exclude: ["TestBond"],
    runOnCompile: true,
    templatePath: "./template.sqrl",
  },
};

export default config;<|MERGE_RESOLUTION|>--- conflicted
+++ resolved
@@ -38,7 +38,6 @@
         auto: false,
         interval: 10,
       },
-<<<<<<< HEAD
       url: process.env.RINKEBY_RPC_URL,
       accounts:
         process.env.PRIVATE_KEY !== undefined ? [process.env.PRIVATE_KEY] : [],
@@ -47,36 +46,18 @@
       live: true,
       gasPrice: 35000000000,
       url: process.env.POLYGON_RPC_URL,
-=======
       gasMultiplier: 2,
-      url: `https://eth-rinkeby.alchemyapi.io/v2/${process.env.ALCHEMY_KEY}`,
->>>>>>> b530c871
-      accounts:
-        process.env.PRIVATE_KEY !== undefined ? [process.env.PRIVATE_KEY] : [],
-    },
-    mumbai: {
-      live: true,
-      gasPrice: 35000000000,
-      url: process.env.POLYGON_ALCHEMY_URL,
       accounts:
         process.env.PRIVATE_KEY !== undefined ? [process.env.PRIVATE_KEY] : [],
     },
     hardhat: {
       mining: {
-<<<<<<< HEAD
-        auto: false,
-=======
         auto: true,
->>>>>>> b530c871
         interval: 10,
       },
       forking: {
         blockNumber: 10453255,
-<<<<<<< HEAD
         url: process.env.RINKEBY_RPC_URL || "",
-=======
-        url: `https://eth-rinkeby.alchemyapi.io/v2/${process.env.ALCHEMY_KEY}`,
->>>>>>> b530c871
       },
     },
   },
