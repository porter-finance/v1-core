--- conflicted
+++ resolved
@@ -1,14 +1,10 @@
 # Bond
 
-
 A custom ERC20 token that can be used to issue bonds.The contract handles issuance, payment, conversion, and redemption.
 
 
-
-
 ## Events
 
-
 ### Approval
 
 
@@ -16,156 +12,99 @@
 
 
 
-
-
-
-
-<table>
-
+<table>
   <tr>
     <td>address <code>indexed</code></td>
     <td>owner</td>
-    
-  </tr>
-
+      </tr>
   <tr>
     <td>address <code>indexed</code></td>
     <td>spender</td>
-    
-  </tr>
-
+      </tr>
   <tr>
     <td>uint256 </td>
     <td>value</td>
-    
-  </tr>
-
-</table>
-
-
+      </tr>
+</table>
 
 ### CollateralWithdraw
 
-
 Emitted when collateral is withdrawn.
 
 
 
 
-
-
-
-<table>
-
+<table>
   <tr>
     <td>address <code>indexed</code></td>
     <td>from</td>
-    
-  </tr>
-
+      </tr>
   <tr>
     <td>address <code>indexed</code></td>
     <td>receiver</td>
-    
-  </tr>
-
+      </tr>
   <tr>
     <td>address <code>indexed</code></td>
     <td>token</td>
-    
-  </tr>
-
+      </tr>
   <tr>
     <td>uint256 </td>
     <td>amount</td>
-    
-  </tr>
-
-</table>
-
-
+      </tr>
+</table>
 
 ### Convert
 
-
 Emitted when bond shares are converted by a Bond holder.
 
 
 
 
-
-
-
-<table>
-
+<table>
   <tr>
     <td>address <code>indexed</code></td>
     <td>from</td>
-    
-  </tr>
-
+      </tr>
   <tr>
     <td>address <code>indexed</code></td>
     <td>collateralToken</td>
-    
-  </tr>
-
+      </tr>
   <tr>
     <td>uint256 </td>
     <td>amountOfBondsConverted</td>
-    
-  </tr>
-
+      </tr>
   <tr>
     <td>uint256 </td>
     <td>amountOfCollateralTokens</td>
-    
-  </tr>
-
-</table>
-
-
+      </tr>
+</table>
 
 ### ExcessPaymentWithdraw
 
-
 Emitted when payment over the required amount is withdrawn.
 
 
 
 
-
-
-
-<table>
-
+<table>
   <tr>
     <td>address <code>indexed</code></td>
     <td>from</td>
-    
-  </tr>
-
+      </tr>
   <tr>
     <td>address <code>indexed</code></td>
     <td>receiver</td>
-    
-  </tr>
-
+      </tr>
   <tr>
     <td>address <code>indexed</code></td>
     <td>token</td>
-    
-  </tr>
-
+      </tr>
   <tr>
     <td>uint256 </td>
     <td>amount</td>
-    
-  </tr>
-
-</table>
-
-<<<<<<< HEAD
+      </tr>
+</table>
+
 ### Initialized
 
 
@@ -180,10 +119,6 @@
       </tr>
 </table>
 
-=======
-
-
->>>>>>> 976623e7
 ### OwnershipTransferred
 
 
@@ -191,150 +126,94 @@
 
 
 
-
-
-
-
-<table>
-
+<table>
   <tr>
     <td>address <code>indexed</code></td>
     <td>previousOwner</td>
-    
-  </tr>
-
+      </tr>
   <tr>
     <td>address <code>indexed</code></td>
     <td>newOwner</td>
-    
-  </tr>
-
-</table>
-
-
+      </tr>
+</table>
 
 ### Payment
 
-
 Emitted when a portion of the Bond&#39;s principal is paid.
 
 
 
 
-
-
-
-<table>
-
+<table>
   <tr>
     <td>address <code>indexed</code></td>
     <td>from</td>
-    
-  </tr>
-
+      </tr>
   <tr>
     <td>uint256 </td>
     <td>amount</td>
-    
-  </tr>
-
-</table>
-
-
+      </tr>
+</table>
 
 ### Redeem
 
-
 Emitted when a bond share is redeemed.
 
 
 
 
-
-
-
-<table>
-
+<table>
   <tr>
     <td>address <code>indexed</code></td>
     <td>from</td>
-    
-  </tr>
-
+      </tr>
   <tr>
     <td>address <code>indexed</code></td>
     <td>paymentToken</td>
-    
-  </tr>
-
+      </tr>
   <tr>
     <td>address <code>indexed</code></td>
     <td>collateralToken</td>
-    
-  </tr>
-
+      </tr>
   <tr>
     <td>uint256 </td>
     <td>amountOfBondsRedeemed</td>
-    
-  </tr>
-
+      </tr>
   <tr>
     <td>uint256 </td>
     <td>amountOfPaymentTokensReceived</td>
-    
-  </tr>
-
+      </tr>
   <tr>
     <td>uint256 </td>
     <td>amountOfCollateralTokens</td>
-    
-  </tr>
-
-</table>
-
-
+      </tr>
+</table>
 
 ### TokenSweep
 
-
 Emitted when a token is swept by the contract owner.
 
 
 
 
-
-
-
-<table>
-
+<table>
   <tr>
     <td>address </td>
     <td>from</td>
-    
-  </tr>
-
+      </tr>
   <tr>
     <td>address <code>indexed</code></td>
     <td>receiver</td>
-    
-  </tr>
-
+      </tr>
   <tr>
     <td>contract IERC20Metadata </td>
     <td>token</td>
-    
-  </tr>
-
+      </tr>
   <tr>
     <td>uint256 </td>
     <td>amount</td>
-    
-  </tr>
-
-</table>
-
-
+      </tr>
+</table>
 
 ### Transfer
 
@@ -343,103 +222,56 @@
 
 
 
-
-
-
-
-<table>
-
+<table>
   <tr>
     <td>address <code>indexed</code></td>
     <td>from</td>
-    
-  </tr>
-
+      </tr>
   <tr>
     <td>address <code>indexed</code></td>
     <td>to</td>
-    
-  </tr>
-
+      </tr>
   <tr>
     <td>uint256 </td>
     <td>value</td>
-    
-  </tr>
-
-</table>
-
-
-
-
+      </tr>
+</table>
 
 
 
 ## Errors
 
-
 ### BondBeforeGracePeriodOrPaid
-
 * Bond redemption is impossible because the grace period has not yet passed or the bond has not been fully paid.
 
 
 
-
-
-
-
 ### BondPastMaturity
-
 * Operation restricted because the Bond has matured.
 
 
 
-
-
-
-
 ### NoPaymentToWithdraw
-
 * Attempted to withdraw with no excess payment in the contract.
 
 
 
-
-
-
-
 ### NotEnoughCollateral
-
 * Attempted to withdraw more collateral than available.
 
 
 
-
-
-
-
 ### PaymentAlreadyMet
-
 * Attempted to pay after payment was met.
 
 
 
-
-
-
-
 ### SweepDisallowedForToken
-
 * Attempted to sweep a token used in the contract.
 
 
 
-
-
-
-
 ### ZeroAmount
-
 * Attempted to perform an action that would do nothing.
 
 
@@ -447,1190 +279,741 @@
 
 
 
-
-
-
-
-
-
 ## Methods
 
 
-
 ### allowance
 
-
 ```solidity
 function allowance(address owner, address spender) external view returns (uint256)
-
-```
-
-
-
-
-
-#### Parameters
-
-<table>
-
+```
+
+
+
+#### Parameters
+
+<table>
   <tr>
     <td>address </td>
     <td>owner</td>
-    
-  </tr>
-
+      </tr>
   <tr>
     <td>address </td>
     <td>spender</td>
-    
-  </tr>
-
-</table>
-
-
-
-#### Returns
-
-
-<table>
-
-  <tr>
-    <td>
-      uint256
-    </td>
-    
-  </tr>
-
-</table>
-
-
+      </tr>
+</table>
+
+#### Returns
+
+
+<table>
+  <tr>
+    <td>
+      uint256    </td>
+      </tr>
+</table>
 
 ### amountUnpaid
 
-
 ```solidity
 function amountUnpaid() external view returns (uint256 paymentTokens)
-
 ```
 
 The amount of paymentTokens required to fully pay the contract.
 
 
-
-
-
-#### Returns
-
-
-<table>
-
-  <tr>
-    <td>
-      uint256
-    </td>
-    
-    <td>
-    The number of paymentTokens unpaid.
-    </td>
-    
-  </tr>
-
-</table>
-
-
+#### Returns
+
+
+<table>
+  <tr>
+    <td>
+      uint256    </td>
+        <td>
+    The number of paymentTokens unpaid.    </td>
+      </tr>
+</table>
 
 ### approve
 
-
 ```solidity
 function approve(address spender, uint256 amount) external nonpayable returns (bool)
-
-```
-
-
-
-
-
-#### Parameters
-
-<table>
-
+```
+
+
+
+#### Parameters
+
+<table>
   <tr>
     <td>address </td>
     <td>spender</td>
-    
-  </tr>
-
+      </tr>
   <tr>
     <td>uint256 </td>
     <td>amount</td>
-    
-  </tr>
-
-</table>
-
-
-
-#### Returns
-
-
-<table>
-
-  <tr>
-    <td>
-      bool
-    </td>
-    
-  </tr>
-
-</table>
-
-
+      </tr>
+</table>
+
+#### Returns
+
+
+<table>
+  <tr>
+    <td>
+      bool    </td>
+      </tr>
+</table>
 
 ### balanceOf
 
-
 ```solidity
 function balanceOf(address account) external view returns (uint256)
-
-```
-
-
-
-
-
-#### Parameters
-
-<table>
-
+```
+
+
+
+#### Parameters
+
+<table>
   <tr>
     <td>address </td>
     <td>account</td>
-    
-  </tr>
-
-</table>
-
-
-
-#### Returns
-
-
-<table>
-
-  <tr>
-    <td>
-      uint256
-    </td>
-    
-  </tr>
-
-</table>
-
-
+      </tr>
+</table>
+
+#### Returns
+
+
+<table>
+  <tr>
+    <td>
+      uint256    </td>
+      </tr>
+</table>
 
 ### burn
 
-
 ```solidity
 function burn(uint256 amount) external nonpayable
-
-```
-
-
-
-
-
-#### Parameters
-
-<table>
-
+```
+
+
+
+#### Parameters
+
+<table>
   <tr>
     <td>uint256 </td>
     <td>amount</td>
-    
-  </tr>
-
-</table>
-
-
-
+      </tr>
+</table>
 
 
 ### burnFrom
 
-
 ```solidity
 function burnFrom(address account, uint256 amount) external nonpayable
-
-```
-
-
-
-
-
-#### Parameters
-
-<table>
-
+```
+
+
+
+#### Parameters
+
+<table>
   <tr>
     <td>address </td>
     <td>account</td>
-    
-  </tr>
-
+      </tr>
   <tr>
     <td>uint256 </td>
     <td>amount</td>
-    
-  </tr>
-
-</table>
-
-
-
+      </tr>
+</table>
 
 
 ### collateralBalance
 
-
 ```solidity
 function collateralBalance() external view returns (uint256 collateralTokens)
-
 ```
 
 The external balance of the ERC20 collateral token.
 
 
-
-
-
-#### Returns
-
-
-<table>
-
-  <tr>
-    <td>
-      uint256
-    </td>
-    
-    <td>
-    The number of collateralTokens in the contract.
-    </td>
-    
-  </tr>
-
-</table>
-
-
+#### Returns
+
+
+<table>
+  <tr>
+    <td>
+      uint256    </td>
+        <td>
+    The number of collateralTokens in the contract.    </td>
+      </tr>
+</table>
 
 ### collateralRatio
 
-
 ```solidity
 function collateralRatio() external view returns (uint256)
-
 ```
 
 The number of collateralTokens per Bond.
 
 
-
-
-
-#### Returns
-
-
-<table>
-
-  <tr>
-    <td>
-      uint256
-    </td>
-    
-    <td>
-    The number of collateralTokens per Bond.
-    </td>
-    
-  </tr>
-
-</table>
-
-
+#### Returns
+
+
+<table>
+  <tr>
+    <td>
+      uint256    </td>
+        <td>
+    The number of collateralTokens per Bond.    </td>
+      </tr>
+</table>
 
 ### collateralToken
 
-
 ```solidity
 function collateralToken() external view returns (address)
-
 ```
 
 The ERC20 token used as collateral backing the bond.
 
 
-
-
-
-#### Returns
-
-
-<table>
-
-  <tr>
-    <td>
-      address
-    </td>
-    
-    <td>
-    The collateralToken&#39;s address.
-    </td>
-    
-  </tr>
-
-</table>
-
-
+#### Returns
+
+
+<table>
+  <tr>
+    <td>
+      address    </td>
+        <td>
+    The collateralToken&#39;s address.    </td>
+      </tr>
+</table>
 
 ### convert
 
-
 ```solidity
 function convert(uint256 bonds) external nonpayable
-
 ```
 
 For convertible Bonds (ones with a convertibilityRatio &gt; 0), the Bond holder may convert their bond to underlying collateral at the convertibleRatio. The bond must also have not past maturity for this to be possible.
 
-
-
-#### Parameters
-
-<table>
-
+#### Parameters
+
+<table>
   <tr>
     <td>uint256 </td>
     <td>bonds</td>
-    
-    <td>
-    The number of bonds which will be burnt and converted into the collateral at the convertibleRatio.
-    </td>
-    
-  </tr>
-
-</table>
-
-
-
+        <td>
+    The number of bonds which will be burnt and converted into the collateral at the convertibleRatio.    </td>
+      </tr>
+</table>
 
 
 ### convertibleRatio
 
-
 ```solidity
 function convertibleRatio() external view returns (uint256)
-
 ```
 
 The number of convertibleTokens the bonds will convert into.
 
 
-
-
-
-#### Returns
-
-
-<table>
-
-  <tr>
-    <td>
-      uint256
-    </td>
-    
-    <td>
-    The number of convertibleTokens per Bond.
-    </td>
-    
-  </tr>
-
-</table>
-
-
+#### Returns
+
+
+<table>
+  <tr>
+    <td>
+      uint256    </td>
+        <td>
+    The number of convertibleTokens per Bond.    </td>
+      </tr>
+</table>
 
 ### decimals
 
-
 ```solidity
 function decimals() external view returns (uint8)
-
-```
-
-
-
-
-
-
-
-#### Returns
-
-
-<table>
-
-  <tr>
-    <td>
-      uint8
-    </td>
-    
-  </tr>
-
-</table>
-
-
+```
+
+
+
+
+#### Returns
+
+
+<table>
+  <tr>
+    <td>
+      uint8    </td>
+      </tr>
+</table>
 
 ### decreaseAllowance
 
-
 ```solidity
 function decreaseAllowance(address spender, uint256 subtractedValue) external nonpayable returns (bool)
-
-```
-
-
-
-
-
-#### Parameters
-
-<table>
-
+```
+
+
+
+#### Parameters
+
+<table>
   <tr>
     <td>address </td>
     <td>spender</td>
-    
-  </tr>
-
+      </tr>
   <tr>
     <td>uint256 </td>
     <td>subtractedValue</td>
-    
-  </tr>
-
-</table>
-
-
-
-#### Returns
-
-
-<table>
-
-  <tr>
-    <td>
-      bool
-    </td>
-    
-  </tr>
-
-</table>
-
-
+      </tr>
+</table>
+
+#### Returns
+
+
+<table>
+  <tr>
+    <td>
+      bool    </td>
+      </tr>
+</table>
 
 ### gracePeriodEnd
 
-
 ```solidity
 function gracePeriodEnd() external view returns (uint256 gracePeriodEndTimestamp)
-
 ```
 
 One week after the maturity date. Bond collateral can be  redeemed after this date.
 
 
-
-
-
-#### Returns
-
-
-<table>
-
-  <tr>
-    <td>
-      uint256
-    </td>
-    
-    <td>
-    The grace period end date as  a timestamp. This is always one week after the maturity date
-    </td>
-    
-  </tr>
-
-</table>
-
-
+#### Returns
+
+
+<table>
+  <tr>
+    <td>
+      uint256    </td>
+        <td>
+    The grace period end date as  a timestamp. This is always one week after the maturity date    </td>
+      </tr>
+</table>
 
 ### increaseAllowance
 
-
 ```solidity
 function increaseAllowance(address spender, uint256 addedValue) external nonpayable returns (bool)
-
-```
-
-
-
-
-
-#### Parameters
-
-<table>
-
+```
+
+
+
+#### Parameters
+
+<table>
   <tr>
     <td>address </td>
     <td>spender</td>
-    
-  </tr>
-
+      </tr>
   <tr>
     <td>uint256 </td>
     <td>addedValue</td>
-    
-  </tr>
-
-</table>
-
-
-
-#### Returns
-
-
-<table>
-
-  <tr>
-    <td>
-      bool
-    </td>
-    
-  </tr>
-
-</table>
-
-
+      </tr>
+</table>
+
+#### Returns
+
+
+<table>
+  <tr>
+    <td>
+      bool    </td>
+      </tr>
+</table>
 
 ### initialize
 
-
 ```solidity
 function initialize(string bondName, string bondSymbol, address bondOwner, uint256 _maturity, address _paymentToken, address _collateralToken, uint256 _collateralRatio, uint256 _convertibleRatio, uint256 maxSupply) external nonpayable
-
 ```
 
 This one-time setup initiated by the BondFactory initializes the Bond with the given configuration.
 
-
-
-#### Parameters
-
-<table>
-
+#### Parameters
+
+<table>
   <tr>
     <td>string </td>
     <td>bondName</td>
-    
-    <td>
-    Passed into the ERC20 token to define the name.
-    </td>
-    
-  </tr>
-
+        <td>
+    Passed into the ERC20 token to define the name.    </td>
+      </tr>
   <tr>
     <td>string </td>
     <td>bondSymbol</td>
-    
-    <td>
-    Passed into the ERC20 token to define the symbol.
-    </td>
-    
-  </tr>
-
+        <td>
+    Passed into the ERC20 token to define the symbol.    </td>
+      </tr>
   <tr>
     <td>address </td>
     <td>bondOwner</td>
-    
-    <td>
-    Ownership of the created Bond is transferred to this address by way of _transferOwnership and also the address that tokens are minted to. See `initialize` in `Bond`.
-    </td>
-    
-  </tr>
-
+        <td>
+    Ownership of the created Bond is transferred to this address by way of _transferOwnership and also the address that tokens are minted to. See `initialize` in `Bond`.    </td>
+      </tr>
   <tr>
     <td>uint256 </td>
     <td>_maturity</td>
-    
-    <td>
-    The timestamp at which the Bond will mature.
-    </td>
-    
-  </tr>
-
+        <td>
+    The timestamp at which the Bond will mature.    </td>
+      </tr>
   <tr>
     <td>address </td>
     <td>_paymentToken</td>
-    
-    <td>
-    The ERC20 token address the Bond is redeemable for.
-    </td>
-    
-  </tr>
-
+        <td>
+    The ERC20 token address the Bond is redeemable for.    </td>
+      </tr>
   <tr>
     <td>address </td>
     <td>_collateralToken</td>
-    
-    <td>
-    The ERC20 token address the Bond is backed by.
-    </td>
-    
-  </tr>
-
+        <td>
+    The ERC20 token address the Bond is backed by.    </td>
+      </tr>
   <tr>
     <td>uint256 </td>
     <td>_collateralRatio</td>
-    
-    <td>
-    The amount of collateral tokens per bond.
-    </td>
-    
-  </tr>
-
+        <td>
+    The amount of collateral tokens per bond.    </td>
+      </tr>
   <tr>
     <td>uint256 </td>
     <td>_convertibleRatio</td>
-    
-    <td>
-    The amount of convertible tokens per bond.
-    </td>
-    
-  </tr>
-
+        <td>
+    The amount of convertible tokens per bond.    </td>
+      </tr>
   <tr>
     <td>uint256 </td>
     <td>maxSupply</td>
-    
-    <td>
-    The amount of Bonds given to the owner during the one- time mint during this initialization.
-    </td>
-    
-  </tr>
-
-</table>
-
-
-
+        <td>
+    The amount of Bonds given to the owner during the one- time mint during this initialization.    </td>
+      </tr>
+</table>
 
 
 ### isMature
 
-
 ```solidity
 function isMature() external view returns (bool isBondMature)
-
 ```
 
 Checks if the maturity timestamp has passed.
 
 
-
-
-
-#### Returns
-
-
-<table>
-
-  <tr>
-    <td>
-      bool
-    </td>
-    
-    <td>
-    Whether or not the Bond has reached maturity.
-    </td>
-    
-  </tr>
-
-</table>
-
-
+#### Returns
+
+
+<table>
+  <tr>
+    <td>
+      bool    </td>
+        <td>
+    Whether or not the Bond has reached maturity.    </td>
+      </tr>
+</table>
 
 ### maturity
 
-
 ```solidity
 function maturity() external view returns (uint256)
-
 ```
 
 A date set at Bond creation when the Bond will mature.
 
 
-
-
-
-#### Returns
-
-
-<table>
-
-  <tr>
-    <td>
-      uint256
-    </td>
-    
-    <td>
-    The maturity date as a timestamp.
-    </td>
-    
-  </tr>
-
-</table>
-
-
+#### Returns
+
+
+<table>
+  <tr>
+    <td>
+      uint256    </td>
+        <td>
+    The maturity date as a timestamp.    </td>
+      </tr>
+</table>
 
 ### name
 
-
 ```solidity
 function name() external view returns (string)
-
-```
-
-
-
-
-
-
-
-#### Returns
-
-
-<table>
-
-  <tr>
-    <td>
-      string
-    </td>
-    
-  </tr>
-
-</table>
-
-
+```
+
+
+
+
+#### Returns
+
+
+<table>
+  <tr>
+    <td>
+      string    </td>
+      </tr>
+</table>
 
 ### owner
 
-
 ```solidity
 function owner() external view returns (address)
-
-```
-
-
-
-
-
-
-
-#### Returns
-
-
-<table>
-
-  <tr>
-    <td>
-      address
-    </td>
-    
-  </tr>
-
-</table>
-
-
+```
+
+
+
+
+#### Returns
+
+
+<table>
+  <tr>
+    <td>
+      address    </td>
+      </tr>
+</table>
 
 ### pay
 
-
 ```solidity
 function pay(uint256 amount) external nonpayable
-
 ```
 
 Allows the owner to pay the bond by depositing paymentTokens.
 
-
-
-#### Parameters
-
-<table>
-
+#### Parameters
+
+<table>
   <tr>
     <td>uint256 </td>
     <td>amount</td>
-    
-    <td>
-    The number of paymentTokens to deposit.
-    </td>
-    
-  </tr>
-
-</table>
-
-
-
+        <td>
+    The number of paymentTokens to deposit.    </td>
+      </tr>
+</table>
 
 
 ### paymentBalance
 
-
 ```solidity
 function paymentBalance() external view returns (uint256 paymentTokens)
-
 ```
 
 Gets the external balance of the ERC20 paymentToken.
 
 
-
-
-
-#### Returns
-
-
-<table>
-
-  <tr>
-    <td>
-      uint256
-    </td>
-    
-    <td>
-    The number of paymentTokens in the contract.
-    </td>
-    
-  </tr>
-
-</table>
-
-
+#### Returns
+
+
+<table>
+  <tr>
+    <td>
+      uint256    </td>
+        <td>
+    The number of paymentTokens in the contract.    </td>
+      </tr>
+</table>
 
 ### paymentToken
 
-
 ```solidity
 function paymentToken() external view returns (address)
-
 ```
 
 This is the token the borrower deposits into the contract and what the Bond holders will receive when redeemed.
 
 
-
-
-
-#### Returns
-
-
-<table>
-
-  <tr>
-    <td>
-      address
-    </td>
-    
-    <td>
-    The address of the token.
-    </td>
-    
-  </tr>
-
-</table>
-
-
+#### Returns
+
+
+<table>
+  <tr>
+    <td>
+      address    </td>
+        <td>
+    The address of the token.    </td>
+      </tr>
+</table>
 
 ### previewConvertBeforeMaturity
 
-
 ```solidity
 function previewConvertBeforeMaturity(uint256 bonds) external view returns (uint256 collateralTokens)
-
 ```
 
 Before maturity, if the given bonds are converted, this would be the number of collateralTokens received. This function rounds down the number of returned collateral.
 
-
-
-#### Parameters
-
-<table>
-
+#### Parameters
+
+<table>
   <tr>
     <td>uint256 </td>
     <td>bonds</td>
-    
-    <td>
-    The number of bond shares burnt and converted into collateralTokens.
-    </td>
-    
-  </tr>
-
-</table>
-
-
-
-#### Returns
-
-
-<table>
-
-  <tr>
-    <td>
-      uint256
-    </td>
-    
-    <td>
-    The number of collateralTokens the Bonds would be converted into.
-    </td>
-    
-  </tr>
-
-</table>
-
-
+        <td>
+    The number of bond shares burnt and converted into collateralTokens.    </td>
+      </tr>
+</table>
+
+#### Returns
+
+
+<table>
+  <tr>
+    <td>
+      uint256    </td>
+        <td>
+    The number of collateralTokens the Bonds would be converted into.    </td>
+      </tr>
+</table>
 
 ### previewRedeemAtMaturity
 
-
 ```solidity
 function previewRedeemAtMaturity(uint256 bonds) external view returns (uint256 paymentTokensToSend, uint256 collateralTokensToSend)
-
 ```
 
 At maturity, if the given bond shares are redeemed, this would be the number of collateralTokens and paymentTokens received by the bond holder. The number of paymentTokens to receive is rounded down.
 
-
-
-#### Parameters
-
-<table>
-
+#### Parameters
+
+<table>
   <tr>
     <td>uint256 </td>
     <td>bonds</td>
-    
-    <td>
-    The number of Bonds to burn and redeem for tokens.
-    </td>
-    
-  </tr>
-
-</table>
-
-
-
-#### Returns
-
-
-<table>
-
-  <tr>
-    <td>
-      uint256
-    </td>
-    
-    <td>
-    The number of paymentTokens that the bond shares would be redeemed for.
-    </td>
-    
-  </tr>
-
-  <tr>
-    <td>
-      uint256
-    </td>
-    
-    <td>
-    The number of collateralTokens that would be redeemed for.
-    </td>
-    
-  </tr>
-
-</table>
-
-
+        <td>
+    The number of Bonds to burn and redeem for tokens.    </td>
+      </tr>
+</table>
+
+#### Returns
+
+
+<table>
+  <tr>
+    <td>
+      uint256    </td>
+        <td>
+    The number of paymentTokens that the bond shares would be redeemed for.    </td>
+      </tr>
+  <tr>
+    <td>
+      uint256    </td>
+        <td>
+    The number of collateralTokens that would be redeemed for.    </td>
+      </tr>
+</table>
 
 ### previewWithdrawExcessCollateral
 
-
 ```solidity
 function previewWithdrawExcessCollateral() external view returns (uint256 collateralTokens)
-
 ```
 
 The number of collateralTokens that the owner would be able to  withdraw from the contract. This does not take into account an amount of payment like `previewWithdrawExcessCollateralAfterPayment` does. See that function for more information.
 
 
-
-
-
-#### Returns
-
-
-<table>
-
-  <tr>
-    <td>
-      uint256
-    </td>
-    
-    <td>
-    The number of collateralTokens that would be withdrawn.
-    </td>
-    
-  </tr>
-
-</table>
-
-
+#### Returns
+
+
+<table>
+  <tr>
+    <td>
+      uint256    </td>
+        <td>
+    The number of collateralTokens that would be withdrawn.    </td>
+      </tr>
+</table>
 
 ### previewWithdrawExcessCollateralAfterPayment
 
-
 ```solidity
 function previewWithdrawExcessCollateralAfterPayment(uint256 payment) external view returns (uint256 collateralTokens)
-
 ```
 
 The number of collateralTokens that the owner would be able to  withdraw from the contract. This function rounds up the number  of collateralTokens required in the contract and therefore may round down the amount received.
 
-
-
-#### Parameters
-
-<table>
-
+#### Parameters
+
+<table>
   <tr>
     <td>uint256 </td>
     <td>payment</td>
-    
-    <td>
-    The number of paymentTokens to add when previewing a withdraw.
-    </td>
-    
-  </tr>
-
-</table>
-
-
-
-#### Returns
-
-
-<table>
-
-  <tr>
-    <td>
-      uint256
-    </td>
-    
-    <td>
-    The number of collateralTokens that would be withdrawn.
-    </td>
-    
-  </tr>
-
-</table>
-
-
+        <td>
+    The number of paymentTokens to add when previewing a withdraw.    </td>
+      </tr>
+</table>
+
+#### Returns
+
+
+<table>
+  <tr>
+    <td>
+      uint256    </td>
+        <td>
+    The number of collateralTokens that would be withdrawn.    </td>
+      </tr>
+</table>
 
 ### previewWithdrawExcessPayment
 
-
 ```solidity
 function previewWithdrawExcessPayment() external view returns (uint256 paymentTokens)
-
 ```
 
 The number of excess paymentTokens that the owner would be able to withdraw from the contract.
 
 
-
-
-
-#### Returns
-
-
-<table>
-
-  <tr>
-    <td>
-      uint256
-    </td>
-    
-    <td>
-    The number of paymentTokens that would be withdrawn.
-    </td>
-    
-  </tr>
-
-</table>
-
-
+#### Returns
+
+
+<table>
+  <tr>
+    <td>
+      uint256    </td>
+        <td>
+    The number of paymentTokens that would be withdrawn.    </td>
+      </tr>
+</table>
 
 ### redeem
 
-
 ```solidity
 function redeem(uint256 bonds) external nonpayable
-
 ```
 
 The Bond holder can burn bond shares in return for their portion of paymentTokens and collateralTokens backing the Bonds. These portions of tokens depends on the number of paymentTokens deposited. When the Bond is fully paid, redemption will result in all  paymentTokens. If the Bond has reached maturity without being fully paid, a portion of the collateralTokens will be available.
 
-
-
-#### Parameters
-
-<table>
-
+#### Parameters
+
+<table>
   <tr>
     <td>uint256 </td>
     <td>bonds</td>
-    
-    <td>
-    The number of bond shares to redeem and burn.
-    </td>
-    
-  </tr>
-
-</table>
-
-
-
+        <td>
+    The number of bond shares to redeem and burn.    </td>
+      </tr>
+</table>
 
 
 ### renounceOwnership
 
-
 ```solidity
 function renounceOwnership() external nonpayable
-
-```
-
-
-
-
+```
 
 
 
@@ -1638,308 +1021,195 @@
 
 ### sweep
 
-
 ```solidity
 function sweep(contract IERC20Metadata sweepingToken, address receiver) external nonpayable
-
 ```
 
 Sends ERC20 tokens to the owner that are in this contract.
 
-
-
-#### Parameters
-
-<table>
-
+#### Parameters
+
+<table>
   <tr>
     <td>contract IERC20Metadata </td>
     <td>sweepingToken</td>
-    
-    <td>
-    The ERC20 token to sweep and send to the receiver.
-    </td>
-    
-  </tr>
-
+        <td>
+    The ERC20 token to sweep and send to the receiver.    </td>
+      </tr>
   <tr>
     <td>address </td>
     <td>receiver</td>
-    
-    <td>
-    The address that is transferred the swept token.
-    </td>
-    
-  </tr>
-
-</table>
-
-
-
+        <td>
+    The address that is transferred the swept token.    </td>
+      </tr>
+</table>
 
 
 ### symbol
 
-
 ```solidity
 function symbol() external view returns (string)
-
-```
-
-
-
-
-
-
-
-#### Returns
-
-
-<table>
-
-  <tr>
-    <td>
-      string
-    </td>
-    
-  </tr>
-
-</table>
-
-
+```
+
+
+
+
+#### Returns
+
+
+<table>
+  <tr>
+    <td>
+      string    </td>
+      </tr>
+</table>
 
 ### totalSupply
 
-
 ```solidity
 function totalSupply() external view returns (uint256)
-
-```
-
-
-
-
-
-
-
-#### Returns
-
-
-<table>
-
-  <tr>
-    <td>
-      uint256
-    </td>
-    
-  </tr>
-
-</table>
-
-
+```
+
+
+
+
+#### Returns
+
+
+<table>
+  <tr>
+    <td>
+      uint256    </td>
+      </tr>
+</table>
 
 ### transfer
 
-
 ```solidity
 function transfer(address to, uint256 amount) external nonpayable returns (bool)
-
-```
-
-
-
-
-
-#### Parameters
-
-<table>
-
+```
+
+
+
+#### Parameters
+
+<table>
   <tr>
     <td>address </td>
     <td>to</td>
-    
-  </tr>
-
+      </tr>
   <tr>
     <td>uint256 </td>
     <td>amount</td>
-    
-  </tr>
-
-</table>
-
-
-
-#### Returns
-
-
-<table>
-
-  <tr>
-    <td>
-      bool
-    </td>
-    
-  </tr>
-
-</table>
-
-
+      </tr>
+</table>
+
+#### Returns
+
+
+<table>
+  <tr>
+    <td>
+      bool    </td>
+      </tr>
+</table>
 
 ### transferFrom
 
-
 ```solidity
 function transferFrom(address from, address to, uint256 amount) external nonpayable returns (bool)
-
-```
-
-
-
-
-
-#### Parameters
-
-<table>
-
+```
+
+
+
+#### Parameters
+
+<table>
   <tr>
     <td>address </td>
     <td>from</td>
-    
-  </tr>
-
+      </tr>
   <tr>
     <td>address </td>
     <td>to</td>
-    
-  </tr>
-
+      </tr>
   <tr>
     <td>uint256 </td>
     <td>amount</td>
-    
-  </tr>
-
-</table>
-
-
-
-#### Returns
-
-
-<table>
-
-  <tr>
-    <td>
-      bool
-    </td>
-    
-  </tr>
-
-</table>
-
-
+      </tr>
+</table>
+
+#### Returns
+
+
+<table>
+  <tr>
+    <td>
+      bool    </td>
+      </tr>
+</table>
 
 ### transferOwnership
 
-
 ```solidity
 function transferOwnership(address newOwner) external nonpayable
-
-```
-
-
-
-
-
-#### Parameters
-
-<table>
-
+```
+
+
+
+#### Parameters
+
+<table>
   <tr>
     <td>address </td>
     <td>newOwner</td>
-    
-  </tr>
-
-</table>
-
-
-
+      </tr>
+</table>
 
 
 ### withdrawExcessCollateral
 
-
 ```solidity
 function withdrawExcessCollateral(uint256 amount, address receiver) external nonpayable
-
 ```
 
 The Owner may withdraw excess collateral from the Bond contract. The number of collateralTokens remaining in the contract must be enough to cover the total supply of Bonds in accordance to both the collateralRatio and convertibleRatio.
 
-
-
-#### Parameters
-
-<table>
-
+#### Parameters
+
+<table>
   <tr>
     <td>uint256 </td>
     <td>amount</td>
-    
-    <td>
-    The number of collateralTokens to withdraw. Reverts if the amount is greater than available in the contract. 
-    </td>
-    
-  </tr>
-
+        <td>
+    The number of collateralTokens to withdraw. Reverts if the amount is greater than available in the contract.     </td>
+      </tr>
   <tr>
     <td>address </td>
     <td>receiver</td>
-    
-    <td>
-    The address transferred the excess collateralTokens.
-    </td>
-    
-  </tr>
-
-</table>
-
-
-
+        <td>
+    The address transferred the excess collateralTokens.    </td>
+      </tr>
+</table>
 
 
 ### withdrawExcessPayment
 
-
 ```solidity
 function withdrawExcessPayment(address receiver) external nonpayable
-
 ```
 
 The owner can withdraw any excess paymentToken in the contract.
 
-
-
-#### Parameters
-
-<table>
-
+#### Parameters
+
+<table>
   <tr>
     <td>address </td>
     <td>receiver</td>
-    
-    <td>
-    The address that is transferred the excess paymentToken.
-    </td>
-    
-  </tr>
-
-</table>
-
-
-
-
-
-
+        <td>
+    The address that is transferred the excess paymentToken.    </td>
+      </tr>
+</table>
+
+
