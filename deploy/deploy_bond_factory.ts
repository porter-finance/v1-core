--- conflicted
+++ resolved
@@ -1,11 +1,4 @@
 import { HardhatRuntimeEnvironment } from "hardhat/types";
-<<<<<<< HEAD
-import { THREE_YEARS_FROM_NOW_IN_SECONDS } from "../test/constants";
-import { waitUntilMined } from "../test/utilities";
-import { Bond, BondFactory } from "../typechain";
-=======
-import { BondFactory } from "../typechain";
->>>>>>> b530c871
 
 module.exports = async function ({
   deployments,
@@ -15,41 +8,11 @@
   const { deploy } = deployments;
 
   const { deployer } = await getNamedAccounts();
-  const { address } = await deploy("BondFactory", {
+  await deploy("BondFactory", {
     from: deployer,
     log: true,
     autoMine: true,
   });
-  const factory = (await ethers.getContractAt(
-    "BondFactory",
-    address
-  )) as BondFactory;
-<<<<<<< HEAD
-
-  const implementationContract = (await ethers.getContractAt(
-    "Bond",
-    await factory.tokenImplementation()
-  )) as Bond;
-  try {
-    await waitUntilMined(
-      await implementationContract.initialize(
-        "Placeholder Bond",
-        "BOND",
-        deployer,
-        THREE_YEARS_FROM_NOW_IN_SECONDS,
-        "0x0000000000000000000000000000000000000000",
-        "0x0000000000000000000000000000000000000001",
-        ethers.BigNumber.from(0),
-        ethers.BigNumber.from(0),
-        0
-      )
-    );
-  } catch (e) {
-    console.log("Is the contract already initialized?");
-    console.log(e);
-  }
-=======
->>>>>>> b530c871
 };
 
 module.exports.tags = ["main-deployment", "factory", "test-deployment"];