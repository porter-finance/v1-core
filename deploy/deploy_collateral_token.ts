import { network } from "hardhat";
import { HardhatRuntimeEnvironment } from "hardhat/types";
import { TokenDeploymentArguments } from "../test/interfaces";
import { waitUntilMined } from "../test/utilities";
import { TestERC20 } from "../typechain";

module.exports = async function ({
  deployments,
  getNamedAccounts,
  ethers,
  run,
}: HardhatRuntimeEnvironment) {
  const DECIMALS = 18;
  const tokenDeploymentArguments: TokenDeploymentArguments = {
    name: "Uniswap",
    symbol: "UNI",
    mintAmount: ethers.utils.parseUnits("50000000", DECIMALS + 2),
    decimals: DECIMALS,
  };

  const { deploy } = deployments;

  const { deployer } = await getNamedAccounts();
<<<<<<< HEAD
=======

  const args = [
    tokenDeploymentArguments.name,
    tokenDeploymentArguments.symbol,
    tokenDeploymentArguments.mintAmount,
    tokenDeploymentArguments.decimals,
  ];
>>>>>>> e802156a
  const { address } = await deploy("CollateralToken", {
    contract: "TestERC20",
    from: deployer,
    log: true,
    autoMine: true,
<<<<<<< HEAD
    waitConfirmations: 1,
    args: [
      tokenDeploymentArguments.name,
      tokenDeploymentArguments.symbol,
      tokenDeploymentArguments.mintAmount,
      tokenDeploymentArguments.decimals,
    ],
  });

  const collateralToken = (await ethers.getContractAt(
    "TestERC20",
    address
  )) as TestERC20;

  if (process.env.DEPLOYMENT_BENEFICIARIES) {
    const beneficiaries = process.env.DEPLOYMENT_BENEFICIARIES.split(",");
    for (const beneficiary of beneficiaries) {
      if ((await collateralToken.balanceOf(beneficiary)).gt(0)) {
        continue;
      }
      console.log(`Transferring collateral tokens to ${beneficiary}.`);
      await waitUntilMined(
        await collateralToken.transfer(
          beneficiary,
          ethers.utils.parseUnits((500_000).toString(), DECIMALS)
        )
      );
    }
=======
    args,
  });

  if (network.live) {
    await run("verify:verify", { address, constructorArguments: args });
>>>>>>> e802156a
  }
};

module.exports.tags = ["test-deployment", "token"];<|MERGE_RESOLUTION|>--- conflicted
+++ resolved
@@ -21,8 +21,6 @@
   const { deploy } = deployments;
 
   const { deployer } = await getNamedAccounts();
-<<<<<<< HEAD
-=======
 
   const args = [
     tokenDeploymentArguments.name,
@@ -30,13 +28,11 @@
     tokenDeploymentArguments.mintAmount,
     tokenDeploymentArguments.decimals,
   ];
->>>>>>> e802156a
   const { address } = await deploy("CollateralToken", {
     contract: "TestERC20",
     from: deployer,
     log: true,
     autoMine: true,
-<<<<<<< HEAD
     waitConfirmations: 1,
     args: [
       tokenDeploymentArguments.name,
@@ -65,13 +61,9 @@
         )
       );
     }
-=======
-    args,
-  });
-
+  }
   if (network.live) {
     await run("verify:verify", { address, constructorArguments: args });
->>>>>>> e802156a
   }
 };
 
