<<<<<<< HEAD
; ---- alternative network testing ----
; Address used as the deployer and for testing
RINKEBY_DEPLOYER_ADDRESS=<YOUR DEPLOYER ADDRESS>
; Used to get the signer for deployment and testing
PRIVATE_KEY=<YOUR DEPLOYER PRIVATE KEY>
; Address to send bonds to during test deployments
DEPLOYMENT_BENEFICIARIES="<BOND BENEFICIARY ADDRESS>","<BOND BENEFICIARY ADDRESS>"
=======
; ---- deployment ----
; Mainnet RPC URL
MAINNET_RPC_URL=
>>>>>>> e802156a
; Rinkeby RPC URL
RINKEBY_RPC_URL=
; Address to send bonds to during test deployments
DEPLOYMENT_BENEFICIARIES=<ADDRESS>,<ADDRESS>,<ADDRESS>
; ---- mainnet deployer ----
; Address used as the deployer and for testing
MAINNET_DEPLOYER_ADDRESS=<MAINNET DEPLOYER ADDRESS>
; Used to get the signer for deployment and testing
MAINNET_DEPLOYER_PRIVATE_KEY=<MAINNET DEPLOYER PRIVATE KEY>
; ---- rinkeby deployer ----
; Address used as the deployer and for testing
RINKEBY_DEPLOYER_ADDRESS=<RINKEBY DEPLOYER ADDRESS>
; Used to get the signer for deployment and testing
RINKEBY_DEPLOYER_PRIVATE_KEY=<RINKEBY DEPLOYER PRIVATE KEY>

; ---- hardhat-etherscan ----
; Used to verify contract on etherscan deploy
ETHERSCAN_API_KEY=ABC123ABC123ABC123ABC123ABC123ABC1

; ---- hardhat-gas-reporter ----
; Use gas report on tests
GAS_REPORTER_ENABLED=true
; CoinMarketCap API key to fetch prices
GAS_REPORTER_COINMARKETCAP_API_KEY=ABC123AB-C123A-BC123-ABC1-23ABC123ABC1

; ---- debug-options ----
; Enable gas logging during tests and deployment
LOG_GAS_USAGE=false<|MERGE_RESOLUTION|>--- conflicted
+++ resolved
@@ -1,4 +1,3 @@
-<<<<<<< HEAD
 ; ---- alternative network testing ----
 ; Address used as the deployer and for testing
 RINKEBY_DEPLOYER_ADDRESS=<YOUR DEPLOYER ADDRESS>
@@ -6,11 +5,6 @@
 PRIVATE_KEY=<YOUR DEPLOYER PRIVATE KEY>
 ; Address to send bonds to during test deployments
 DEPLOYMENT_BENEFICIARIES="<BOND BENEFICIARY ADDRESS>","<BOND BENEFICIARY ADDRESS>"
-=======
-; ---- deployment ----
-; Mainnet RPC URL
-MAINNET_RPC_URL=
->>>>>>> e802156a
 ; Rinkeby RPC URL
 RINKEBY_RPC_URL=
 ; Address to send bonds to during test deployments
