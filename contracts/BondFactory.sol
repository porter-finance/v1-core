--- conflicted
+++ resolved
@@ -3,17 +3,10 @@
 
 import {Clones} from "@openzeppelin/contracts/proxy/Clones.sol";
 import {AccessControl} from "@openzeppelin/contracts/access/AccessControl.sol";
-<<<<<<< HEAD
-import {EvenSaferERC20} from "./utils/EvenSaferERC20.sol";
-import {FixedPointMathLib} from "./utils/FixedPointMathLib.sol";
-import {IERC20Metadata} from "@openzeppelin/contracts/token/ERC20/extensions/IERC20Metadata.sol";
-import {SafeERC20} from "@openzeppelin/contracts/token/ERC20/utils/SafeERC20.sol";
-=======
 import {IERC20Metadata} from "@openzeppelin/contracts/token/ERC20/extensions/IERC20Metadata.sol";
 import {SafeERC20} from "@openzeppelin/contracts/token/ERC20/utils/SafeERC20.sol";
 
 import {FixedPointMathLib} from "./utils/FixedPointMathLib.sol";
->>>>>>> dd0e322c
 
 import "./Bond.sol";
 
@@ -25,11 +18,7 @@
         see OpenZeppelin's "Clones" proxy
 */
 contract BondFactory is AccessControl {
-<<<<<<< HEAD
-    using EvenSaferERC20 for IERC20Metadata;
-=======
     using SafeERC20 for IERC20Metadata;
->>>>>>> dd0e322c
     using FixedPointMathLib for uint256;
 
     /// @notice the role required to issue bonds
@@ -63,7 +52,6 @@
     /**
         @notice Emitted when a new bond is created
         @param newBond The address of the newley deployed bond
-        @param collateralDeposited amount of collateral deposited for the bond
         Inherit createBond
     */
     event BondCreated(
@@ -76,8 +64,7 @@
         address indexed collateralToken,
         uint256 collateralRatio,
         uint256 convertibleRatio,
-        uint256 maxSupply,
-        uint256 collateralDeposited
+        uint256 maxSupply
     );
 
     /// @notice fails if the collateral token takes a fee
@@ -139,11 +126,7 @@
 
         isBond[clone] = true;
 
-<<<<<<< HEAD
-        uint256 collateralDeposited = _deposit(
-=======
         _deposit(
->>>>>>> dd0e322c
             _msgSender(),
             clone,
             collateralToken,
@@ -172,8 +155,7 @@
             collateralToken,
             collateralRatio,
             convertibleRatio,
-            maxSupply,
-            collateralDeposited
+            maxSupply
         );
     }
 
@@ -182,18 +164,6 @@
         address clone,
         address collateralToken,
         uint256 collateralToDeposit
-<<<<<<< HEAD
-    ) internal returns (uint256 amountDeposited) {
-        if (collateralToDeposit > 0) {
-            return
-                IERC20Metadata(collateralToken).safeTransferIn(
-                    owner,
-                    clone,
-                    collateralToDeposit
-                );
-        }
-        return 0;
-=======
     ) internal {
         IERC20Metadata(collateralToken).safeTransferFrom(
             owner,
@@ -208,6 +178,5 @@
         if (collateralToDeposit > amountDeposited) {
             revert InvalidDeposit();
         }
->>>>>>> dd0e322c
     }
 }