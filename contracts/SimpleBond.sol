// SPDX-License-Identifier: AGPL
pragma solidity 0.8.9;
import "@openzeppelin/contracts-upgradeable/token/ERC20/extensions/ERC20BurnableUpgradeable.sol";
import "@openzeppelin/contracts-upgradeable/access/OwnableUpgradeable.sol";
import "@openzeppelin/contracts-upgradeable/access/AccessControlUpgradeable.sol";
import "@openzeppelin/contracts-upgradeable/proxy/utils/Initializable.sol";

import "@openzeppelin/contracts/security/ReentrancyGuard.sol";
import {IERC20} from "@openzeppelin/contracts/token/ERC20/ERC20.sol";
import {SafeERC20} from "@openzeppelin/contracts/token/ERC20/utils/SafeERC20.sol";

/// @title SimpleBond
/// @notice A custom ERC20 token that can be used to issue bonds.
/// @notice The contract handles issuance, conversion, and redemption of bonds.
/// @dev External calls to tokens used for collateral and borrowing are used throughout to transfer and check balances
contract SimpleBond is
    Initializable,
    ERC20Upgradeable,
    AccessControlUpgradeable,
    ERC20BurnableUpgradeable,
    OwnableUpgradeable,
    ReentrancyGuard
{
    using SafeERC20 for IERC20;

    /// @notice this would go into default if maturityDate passes and the loan contract has not been paid back
    /// @notice to be set from the auction
    enum BondStanding {
        // the auction completed
        GOOD,
        // when maturity date passes and its unpaid
        DEFAULTED,
        // after bond borrowing token is repaid
        PAID,
        // when something goes wrong and this contract becomes nullified
        NULL
    }

    /// @notice emitted when a collateral is deposited for a bond
    /// @param collateralDepositor the address of the caller of the deposit
    /// @param collateralToken the address of the collateral
    /// @param amount the number of the tokens being deposited
    event CollateralDeposited(
        address indexed collateralDepositor,
        address indexed collateralToken,
        uint256 amount
    );

    /// @notice emitted when a bond's issuer withdraws collateral
    /// @param collateralWithdrawer the address withdrawing collateral
    /// @param collateralToken the address of the ERC20 token
    /// @param amount the number of the tokens withdrawn
    event CollateralWithdrawn(
        address indexed collateralWithdrawer,
        address indexed collateralToken,
        uint256 amount
    );

    /// @notice emitted when a portion of the bond's principal is paid back
    /// @param repaymentDepositor the address depositing repayment
    /// @param amount the amount of repayment deposited
    event RepaymentDeposited(
        address indexed repaymentDepositor,
        uint256 amount
    );

    /// @notice emitted when all of the bond's principal is paid back
    /// @param repaymentDepositor the address depositing repayment
    /// @param amount the amount deposited to fully repay the bond
    event RepaymentInFull(address indexed repaymentDepositor, uint256 amount);

    /// @notice emitted when bond tokens are converted by a borrower
    /// @param convertorAddress the address converting their tokens
    /// @param collateralToken the address of the collateral received
    /// @param amountOfBondsConverted the number of burnt bonds
    /// @param amountOfCollateralReceived the number of collateral tokens received
    event Converted(
        address indexed convertorAddress,
        address indexed collateralToken,
        uint256 amountOfBondsConverted,
        uint256 amountOfCollateralReceived
    );

    // todo: combine the two redeem events - defaulted or not
    /// @notice emitted when a bond is redeemed
    event Redeem(
        address indexed receiver,
        address indexed borrowingToken,
        uint256 amountOfBondsRedeemed,
        uint256 amountOfTokensReceived
    );

    /// @notice emitted when a bond is redeemed by a borrower
    event RedeemDefaulted(
        address indexed receiver,
        address indexed collateralToken,
        uint256 amountOfBondsRedeemed,
        uint256 amountOfCollateralReceived
    );

    // modifiers
    error BondPastMaturity();
    error BondNotYetMatured();
    error BondNotYetRepaid();
    error BondNotYetRedeemed();
    error BondNotDefaulted();

    // Initialization
    error InvalidMaturityDate();

    // Minting
    error InusfficientCollateralToCoverTokenSupply();
    error BondSupplyExceeded();
    error NoMintAfterIssuance();

    // Withdraw
    error CollateralInContractInsufficientToCoverWithdraw();

    // Conversion
    error NotConvertible();

    // Repayment
    error RepaymentMet();

    // Sweep
    error SweepDisallowedForToken();

    // Helper
    error ZeroAmount();
    error TokenOverflow();

    /// @dev used to confirm the bond has matured
    modifier pastMaturity() {
        if (block.timestamp < maturityDate) {
            revert BondNotYetMatured();
        }
        _;
    }

    /// @dev used to confirm the bond has not yet matured
    modifier notPastMaturity() {
        if (block.timestamp >= maturityDate) {
            revert BondPastMaturity();
        }
        _;
    }

    /// @dev used to ensure bond has been repaid in full
    modifier repaid() {
        if (!_isRepaid) {
            revert BondNotYetRepaid();
        }
        _;
    }

    /// @dev used to check if the bond has defaulted
    modifier defaulted() {
        if (block.timestamp < maturityDate && !_isRepaid) {
            revert BondNotDefaulted();
        }
        _;
    }

    /// @dev used to check if a bond is convertible
    modifier isConvertible() {
        bool _isConvertible = false;
        for (uint256 i = 0; i < collateralTokens.length; i++) {
            if (convertibilityRatios[i] > 0) {
                _isConvertible = true;
                break;
            }
        }
        if (!_isConvertible) {
            revert NotConvertible();
        }
        _;
    }

    /// @notice A date in the future set at bond creation at which the bond will mature.
    /// @notice Before this date, a bond token can be converted if convertible, but cannot be redeemed.
    /// @notice After this date, a bond token can be redeemed for the borrowing asset.
    uint256 public maturityDate;

    /// @notice The address of the ERC20 token this bond will be redeemable for at maturity
    address public borrowingToken;

    /// @notice this flag is set after the issuer has paid back the full amount of borrowing token needed to cover the outstanding bonds
    bool internal _isRepaid; // todo: can this be calculated on the fly?

    /// @notice this flag is set upon mint to disallow subsequent minting
    bool internal _isIssued; // todo: can this be calculated on the fly?

    /// @notice the addresses of the ERC20 tokens backing the bond which can be converted into before maturity or, in the case of a default, redeemable for at maturity
    address[] public collateralTokens;

    /// @notice the ratios of ERC20 tokens backing the bonds
    /// @dev these are related to the collateralTokens by index
    uint256[] public backingRatios;

    /// @notice the ratios of ERC20 tokens the bonds will convert into before maturity
    /// @dev if all of these ratios are 0, the bond is not convertible
    uint256[] public convertibilityRatios;

<<<<<<< HEAD
    // todo: figure out if we need this
    /// @notice this mapping keeps track of the total collateral per address that is in this contract. this amount is used when determining the portion of collateral to return to the bond holders in event of a default
=======
    bytes32 public constant WITHDRAW_ROLE = keccak256("WITHDRAW_ROLE");

>>>>>>> 02dc33d4
    mapping(address => uint256) public totalCollateral;

    /// @return the collateral addresses for the bond
    function getCollateralTokens() external view returns (address[] memory) {
        return collateralTokens;
    }

    /// @return the backing ratios for the bond
    function getBackingRatios() external view returns (uint256[] memory) {
        return backingRatios;
    }

    /// @return the convertibility ratios for the bond
    function getConvertibilityRatios()
        external
        view
        returns (uint256[] memory)
    {
        return convertibilityRatios;
    }

    // todo: figure out why we need this
    function state() external view returns (BondStanding newStanding) {
        if (block.timestamp < maturityDate && !_isRepaid && totalSupply() > 0) {
            newStanding = BondStanding.GOOD;
        } else if (block.timestamp >= maturityDate && !_isRepaid) {
            newStanding = BondStanding.DEFAULTED;
        } else if (_isRepaid) {
            newStanding = BondStanding.PAID;
        } else {
            newStanding = BondStanding.NULL;
        }
    }

    /// @notice this function is called one time during initial bond creation and sets up the configuration for the bond
    /// @dev New bond contract deployed via clone
    /// @param _name passed into the ERC20 token
    /// @param _symbol passed into the ERC20 token
    /// @param _owner ownership of this contract transferred to this address
    /// @param _maturityDate the timestamp at which the bond will mature
    /// @param _borrowingToken the ERC20 token address the non-defaulted bond will be redeemable for at maturity
    /// @param _collateralTokens the ERC20 token address(es) for the bond
    /// @param _backingRatios the amount of tokens per bond needed
    /// @param _convertibilityRatios the amount of tokens per bond a convertible bond can be converted for
    function initialize(
        string memory _name,
        string memory _symbol,
        address _owner,
        uint256 _maturityDate,
        address _borrowingToken,
        address[] memory _collateralTokens,
        uint256[] memory _backingRatios,
        uint256[] memory _convertibilityRatios
    ) external initializer {
        // todo: check validity of arrays - same length, non-zero, max length - backing ratio >= convertibility ratio
        // todo: enforce sorting of collateral tokens alphabetically by address by looping through and confirming it's bigger than the previous one, revert otherwise
        if (
            _maturityDate <= block.timestamp ||
            _maturityDate > block.timestamp + 3650 days
        ) {
            revert InvalidMaturityDate();
        }

        __ERC20_init(_name, _symbol);
        __ERC20Burnable_init();
        __Ownable_init();

        maturityDate = _maturityDate;
        borrowingToken = _borrowingToken;
        collateralTokens = _collateralTokens;
        backingRatios = _backingRatios;
        convertibilityRatios = _convertibilityRatios;

        _transferOwnership(_owner);
        _grantRole(DEFAULT_ADMIN_ROLE, _owner);
        _grantRole(WITHDRAW_ROLE, _owner);
    }

    // todo: remove collateralTokens and iterate over only the existing addresses
    /// @notice Deposit collateral into bond contract
    /// @param _collateralTokens the array of addresses used to deposit
    /// @param amounts the array of collateral per address to deposit
    function depositCollateral(
        address[] memory _collateralTokens,
        uint256[] memory amounts
    ) external nonReentrant notPastMaturity {
        for (uint256 j = 0; j < _collateralTokens.length; j++) {
            for (uint256 k = 0; k < collateralTokens.length; k++) {
                if (_collateralTokens[j] == collateralTokens[k]) {
                    address collateralToken = collateralTokens[j];
                    uint256 amount = amounts[j];

                    if (amount == 0) {
                        revert ZeroAmount();
                    }
                    // reentrancy possibility: the totalCollateral is updated after the transfer
                    uint256 collateralDeposited = safeTransferIn(
                        IERC20(collateralToken),
                        _msgSender(),
                        amount
                    );

                    totalCollateral[collateralToken] += collateralDeposited;
                    emit CollateralDeposited(
                        _msgSender(),
                        collateralToken,
                        collateralDeposited
                    );
                }
            }
        }
    }

    // todo: refactor to an amount of bonds to burn and withdraw collateral automatically based off of the amount the issuer would receive for the bonds
    // todo: refactor the passed in list of collateral tokens
    /// @notice Withdraw collateral from bond contract
    /// @notice The amount of collateral available to be withdrawn depends on the backing ratio(s)
    /// @param _collateralTokens the tokens to withdraw
    /// @param _amounts the amounts of each token to withdraw
    function withdrawCollateral(
        address[] memory _collateralTokens,
        uint256[] memory _amounts
<<<<<<< HEAD
    ) external nonReentrant onlyOwner {
        for (uint256 j = 0; j < _collateralTokens.length; j++) {
            for (uint256 k = 0; k < collateralTokens.length; k++) {
                if (_collateralTokens[j] == collateralTokens[k]) {
                    address collateralToken = collateralTokens[k];
=======
    ) public nonReentrant onlyRole(WITHDRAW_ROLE) {
        for (uint256 j = 0; j < _collateralAddresses.length; j++) {
            for (uint256 k = 0; k < collateralAddresses.length; k++) {
                if (_collateralAddresses[j] == collateralAddresses[k]) {
                    address collateralAddress = collateralAddresses[k];
>>>>>>> 02dc33d4
                    uint256 backingRatio = backingRatios[k];
                    uint256 convertibilityRatio = convertibilityRatios[k];
                    uint256 tokensNeededToCoverbackingRatio = totalSupply() *
                        backingRatio;
                    uint256 tokensNeededToCoverConvertibilityRatio = totalSupply() *
                            convertibilityRatio;

                    // To calculate the required collateral, start with the worst case - 
                    // both the backing and convertibility ratios need to be covered
                    uint256 totalRequiredCollateral = tokensNeededToCoverbackingRatio +
                            tokensNeededToCoverConvertibilityRatio;
                    if (
                        _isRepaid && tokensNeededToCoverConvertibilityRatio > 0
                    ) {
                      // Here the bond is repaid which means we can take collateral up
                      // until we reach the amount necessary to cover the convertibility
                        totalRequiredCollateral = tokensNeededToCoverConvertibilityRatio;
                    } else if (_isRepaid) {
                      // Here the bond is repaid and not convertible
                        totalRequiredCollateral = 0;
                    }
                    uint256 balanceBefore = IERC20(collateralToken).balanceOf(
                        address(this)
                    );
                    if (totalRequiredCollateral >= balanceBefore) {
                        revert CollateralInContractInsufficientToCoverWithdraw();
                    }
                    uint256 withdrawableCollateral = balanceBefore -
                        totalRequiredCollateral;
                    if (_amounts[j] > withdrawableCollateral) {
                        revert CollateralInContractInsufficientToCoverWithdraw();
                    }
                    // reentrancy possibility: the issuer could try to transfer more collateral than is available - at the point of execution
                    // the amount of transferred funds is _amounts[j] which is taken directly from the function arguments.
                    // After re-entering into this function when at the time below is called, the balanceBefore
                    IERC20(collateralToken).safeTransfer(
                        _msgSender(),
                        _amounts[j]
                    );
                    totalCollateral[collateralToken] -= _amounts[j];
                    emit CollateralWithdrawn(
                        _msgSender(),
                        collateralToken,
                        _amounts[j]
                    );
                }
            }
        }
    }

    /// @notice mints the maximum amount of tokens restricted by the collateral(s)
    /// @dev nonReentrant needed as double minting would be possible otherwise
    function mint() external onlyOwner nonReentrant notPastMaturity {
        if (_isIssued) {
            revert NoMintAfterIssuance();
        }

        _isIssued = true;

        uint256 tokensToMint = 0;
        for (uint256 i = 0; i < collateralTokens.length; i++) {
            IERC20 collateralToken = IERC20(collateralTokens[i]);
            // external call reentrancy possibility: collateralDeposited is checked + used later
            uint256 collateralDeposited = collateralToken.balanceOf(
                address(this)
            );
            uint256 backingRatio = backingRatios[i];
            // Each collateral type restricts the amount of mintable tokens by the ratio required to satisfy "collateralized"
            // 100 deposited collateral with a 1:5 ratio would allow for 100/5 tokens minted for THIS collateral type
            uint256 tokensCanMint = 0;
            // totalBondSupply = collateralDeposited * backingRatio / 1e18
            // collateralDeposited * 1e18 / backingRatio = targetBondSupply * backingRatio / 1e18
            // since the convertibility ratio is less than or equal to the backing ratio, calculate with the backing ratio
            // todo: change ether to constant value
            tokensCanMint = (collateralDeposited * 1 ether) / backingRatio;

            // First collateral sets the minimum mint amount after each loop,
            // tokensToMint can decrease if there is not enough collateral of another type
            if (tokensToMint == 0 || tokensToMint > tokensCanMint) {
                tokensToMint = tokensCanMint;
            }
        }
        // At this point, tokensToMint is the maximum possible to mint
        if (tokensToMint == 0) {
            revert ZeroAmount();
        }

        _mint(_msgSender(), tokensToMint);
    }

    /// @notice Bond holder can convert their bond to underlying collateral(s)
    /// @notice The bond must be convertible and not past maturity
    /// @param amountOfBondsToConvert the number of bonds which will be burnt and converted into the collateral(s) at the convertibility ratio(s)
    function convert(uint256 amountOfBondsToConvert)
        external
        notPastMaturity
        nonReentrant
        isConvertible
    {
        if (amountOfBondsToConvert == 0) {
            revert ZeroAmount();
        }

        burn(amountOfBondsToConvert);
        // iterate over all collateral tokens and withdraw a proportional amount
        for (uint256 i = 0; i < collateralTokens.length; i++) {
            address collateralToken = collateralTokens[i];
            uint256 convertibilityRatio = convertibilityRatios[i];
            if (convertibilityRatio > 0) {
                uint256 collateralToSend = (amountOfBondsToConvert *
                    convertibilityRatio) / 1 ether;
                // external call reentrancy possibility: the bonds are burnt here already - if there weren't enough bonds to burn, an error is thrown
                IERC20(collateralToken).safeTransfer(
                    _msgSender(),
                    collateralToSend
                );
                totalCollateral[collateralToken] -= collateralToSend;
                emit Converted(
                    _msgSender(),
                    collateralToken,
                    amountOfBondsToConvert,
                    collateralToSend
                );
            }
        }
    }

    /// @notice allows the issuer to repay the bond by depositing borrowing token
    /// @dev emits RepaymentInFull if the full balance has been repaid, RepaymentDeposited otherwise
    /// @dev the lower of outstandingAmount and amount is chosen to prevent overpayment
    /// @param amount the number of borrowing tokens to repay
    function repay(uint256 amount) external nonReentrant notPastMaturity {
        if (_isRepaid) {
            revert RepaymentMet();
        }
        if (amount == 0) {
            revert ZeroAmount();
        }
        // external call reentrancy possibility: this is a transfer into the contract - _isRepaid is updated after transfer
        uint256 outstandingAmount = totalSupply() -
            IERC20(borrowingToken).balanceOf(address(this));

        uint256 amountRepaid = safeTransferIn(
            IERC20(borrowingToken),
            _msgSender(),
            amount >= outstandingAmount ? outstandingAmount : amount
        );

        if (amountRepaid >= outstandingAmount) {
            _isRepaid = true;
            emit RepaymentInFull(_msgSender(), amountRepaid);
        } else {
            emit RepaymentDeposited(_msgSender(), amountRepaid);
        }
    }

    /// @notice this function burns bonds in return for the token borrowed against the bond
    /// @param bondShares the amount of bonds to redeem and burn
    function redeem(uint256 bondShares)
        external
        nonReentrant
        pastMaturity
        repaid
    {
        // todo: make more like erc4626 solmate preview redeem to separate calculation logic
        if (bondShares == 0) {
            revert ZeroAmount();
        }

        burn(bondShares);

        // external call reentrancy possibility: the bonds are burnt here already - if there weren't enough bonds to burn, an error is thrown
        // todo: what if bondShares != borrowing token decimals?
        IERC20(borrowingToken).safeTransfer(_msgSender(), bondShares);
        emit Redeem(_msgSender(), borrowingToken, bondShares, bondShares);
    }

    /// @notice this function returns an amount of collateral proportional to the bonds burnt
    /// @param bondShares the amount of bonds to burn into collateral
    function redeemDefaulted(uint256 bondShares)
        external
        nonReentrant
        pastMaturity
        defaulted
    {
        if (bondShares == 0) {
            revert ZeroAmount();
        }
        burn(bondShares);

        // iterate over all collateral tokens and withdraw a proportional amount
        // todo: also give out possible partial borrowing token repaid
        // bondShares / total bond supply * total borrowing supply?
        for (uint256 i = 0; i < collateralTokens.length; i++) {
            address collateralToken = collateralTokens[i];
            uint256 backingRatio = backingRatios[i];
            if (backingRatio > 0) {
                uint256 collateralToReceive = (bondShares * backingRatio) /
                    1 ether;
                // external call reentrancy possibility: the bonds are burnt here already - if there weren't enough bonds to burn, an error is thrown
                IERC20(collateralToken).safeTransfer(
                    _msgSender(),
                    collateralToReceive
                );
                totalCollateral[collateralToken] -= collateralToReceive;
                emit RedeemDefaulted(
                    _msgSender(),
                    collateralToken,
                    bondShares,
                    collateralToReceive
                );
            }
        }
    }

    /// @notice sends tokens to the issuer that were sent to this contract
    /// @dev collateral, borrowing, and the bond itself cannot be swept
    /// @param token send the entire token balance of this address to the owner
    function sweep(IERC20 token) external nonReentrant {
        if (
            address(token) == borrowingToken || address(token) == address(this)
        ) {
            revert SweepDisallowedForToken();
        }
        for (uint256 i = 0; i < collateralTokens.length; i++) {
            if (address(token) == collateralTokens[i]) {
                revert SweepDisallowedForToken();
            }
        }
        token.transfer(owner(), token.balanceOf(address(this)));
    }

    /// @notice this function returns the balance of this contract before and after a transfer into it
    /// @dev safeTransferFrom is used to revert on any non-success return from the transfer
    /// @dev the actual delta of tokens is returned to keep accurate balance in the case where the token has a fee
    /// @param token the ERC20 token being transferred from
    /// @param from the sender
    /// @param value the total number of tokens being transferred
    function safeTransferIn(
        IERC20 token,
        address from,
        uint256 value
    ) private returns (uint256) {
        uint256 balanceBefore = token.balanceOf(address(this));
        token.safeTransferFrom(from, address(this), value);

        uint256 balanceAfter = token.balanceOf(address(this));
        if (balanceAfter < balanceBefore) {
            revert TokenOverflow();
        }
        return balanceAfter - balanceBefore;
    }
}<|MERGE_RESOLUTION|>--- conflicted
+++ resolved
@@ -201,13 +201,11 @@
     /// @dev if all of these ratios are 0, the bond is not convertible
     uint256[] public convertibilityRatios;
 
-<<<<<<< HEAD
+    /// @notice the role ID for withdrawCollateral
+    bytes32 public constant WITHDRAW_ROLE = keccak256("WITHDRAW_ROLE");
+
     // todo: figure out if we need this
     /// @notice this mapping keeps track of the total collateral per address that is in this contract. this amount is used when determining the portion of collateral to return to the bond holders in event of a default
-=======
-    bytes32 public constant WITHDRAW_ROLE = keccak256("WITHDRAW_ROLE");
-
->>>>>>> 02dc33d4
     mapping(address => uint256) public totalCollateral;
 
     /// @return the collateral addresses for the bond
@@ -330,19 +328,11 @@
     function withdrawCollateral(
         address[] memory _collateralTokens,
         uint256[] memory _amounts
-<<<<<<< HEAD
-    ) external nonReentrant onlyOwner {
+    ) external nonReentrant onlyRole(WITHDRAW_ROLE) {
         for (uint256 j = 0; j < _collateralTokens.length; j++) {
             for (uint256 k = 0; k < collateralTokens.length; k++) {
                 if (_collateralTokens[j] == collateralTokens[k]) {
                     address collateralToken = collateralTokens[k];
-=======
-    ) public nonReentrant onlyRole(WITHDRAW_ROLE) {
-        for (uint256 j = 0; j < _collateralAddresses.length; j++) {
-            for (uint256 k = 0; k < collateralAddresses.length; k++) {
-                if (_collateralAddresses[j] == collateralAddresses[k]) {
-                    address collateralAddress = collateralAddresses[k];
->>>>>>> 02dc33d4
                     uint256 backingRatio = backingRatios[k];
                     uint256 convertibilityRatio = convertibilityRatios[k];
                     uint256 tokensNeededToCoverbackingRatio = totalSupply() *
