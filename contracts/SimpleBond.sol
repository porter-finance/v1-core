// SPDX-License-Identifier: AGPL
pragma solidity 0.8.9;
import "@openzeppelin/contracts-upgradeable/token/ERC20/extensions/ERC20BurnableUpgradeable.sol";
import "@openzeppelin/contracts-upgradeable/access/AccessControlUpgradeable.sol";
import "@openzeppelin/contracts-upgradeable/proxy/utils/Initializable.sol";

import "@openzeppelin/contracts/security/ReentrancyGuard.sol";
import {IERC20} from "@openzeppelin/contracts/token/ERC20/ERC20.sol";
import {SafeERC20} from "@openzeppelin/contracts/token/ERC20/utils/SafeERC20.sol";

/// @title SimpleBond
/// @notice A custom ERC20 token that can be used to issue bonds.
/// @notice The contract handles issuance, conversion, and redemption of bonds.
/// @dev External calls to tokens used for collateral and borrowing are used throughout to transfer and check balances
contract SimpleBond is
    Initializable,
    ERC20Upgradeable,
    AccessControlUpgradeable,
    ERC20BurnableUpgradeable,
    ReentrancyGuard
{
    using SafeERC20 for IERC20;

    /// @notice this would go into default if maturityDate passes and the loan contract has not been paid back
    /// @notice to be set from the auction
    enum BondStanding {
        // the auction completed
        GOOD,
        // when maturity date passes and its unpaid
        DEFAULTED,
        // after bond borrowing token is repaid
        PAID,
        // when something goes wrong and this contract becomes nullified
        NULL
    }

    /// @notice emitted when a collateral is deposited for a bond
    /// @param collateralDepositor the address of the caller of the deposit
    /// @param collateralToken the address of the collateral
    /// @param amount the number of the tokens being deposited
    event CollateralDeposited(
        address indexed collateralDepositor,
        address indexed collateralToken,
        uint256 amount
    );

    /// @notice emitted when a bond's issuer withdraws collateral
    /// @param collateralWithdrawer the address withdrawing collateral
    /// @param collateralToken the address of the ERC20 token
    /// @param amount the number of the tokens withdrawn
    event CollateralWithdrawn(
        address indexed collateralWithdrawer,
        address indexed collateralToken,
        uint256 amount
    );

    /// @notice emitted when a portion of the bond's principal is paid back
    /// @param repaymentDepositor the address depositing repayment
    /// @param amount the amount of repayment deposited
    event RepaymentDeposited(
        address indexed repaymentDepositor,
        uint256 amount
    );

    /// @notice emitted when all of the bond's principal is paid back
    /// @param repaymentDepositor the address depositing repayment
    /// @param amount the amount deposited to fully repay the bond
    event RepaymentInFull(address indexed repaymentDepositor, uint256 amount);

    /// @notice emitted when bond tokens are converted by a borrower
    /// @param convertorAddress the address converting their tokens
    /// @param collateralToken the address of the collateral received
    /// @param amountOfBondsConverted the number of burnt bonds
    /// @param amountOfCollateralReceived the number of collateral tokens received
    event Converted(
        address indexed convertorAddress,
        address indexed collateralToken,
        uint256 amountOfBondsConverted,
        uint256 amountOfCollateralReceived
    );

    /// @notice emitted when a bond is redeemed
    event Redeem(
        address indexed receiver,
        address indexed token,
        uint256 amountOfBondsRedeemed,
        uint256 amountOfTokensReceived
    );

    // modifiers
    error BondPastMaturity();
    error BondNotYetMatured();
    error BondNotYetRepaid();
    error BondNotYetRedeemed();
    error BondNotDefaulted();

    // Initialization
    error InvalidMaturityDate();
    error MaxCollateralTokens();
    error LengthMismatch();
    error BackingRatioLessThanConvertibilityRatio();
    error CollateralTokensUnsorted();

    // Minting
    error InusfficientCollateralToCoverTokenSupply();
    error BondSupplyExceeded();
    error NoMintAfterIssuance();

    // Withdraw
    error CollateralInContractInsufficientToCoverWithdraw();

    // Conversion
    error NotConvertible();

    // Repayment
    error RepaymentMet();

    // Sweep
    error SweepDisallowedForToken();

    // Helper
    error ZeroAmount();
    error TokenOverflow();

    /// @dev used to confirm the bond has matured
    modifier pastMaturity() {
        if (block.timestamp < maturityDate) {
            revert BondNotYetMatured();
        }
        _;
    }

    /// @dev used to confirm the bond has not yet matured
    modifier notPastMaturity() {
        if (block.timestamp >= maturityDate) {
            revert BondPastMaturity();
        }
        _;
    }

    /// @dev used to ensure bond has been repaid in full
    modifier repaid() {
        if (!_isRepaid) {
            revert BondNotYetRepaid();
        }
        _;
    }

    /// @dev used to check if the bond has defaulted
    modifier defaulted() {
        if (block.timestamp < maturityDate && !_isRepaid) {
            revert BondNotDefaulted();
        }
        _;
    }

    /// @dev used to check if a bond is convertible
    modifier isConvertible() {
        bool _isConvertible = false;
        for (uint256 i = 0; i < collateralTokens.length; i++) {
            if (convertibilityRatios[i] > 0) {
                _isConvertible = true;
                break;
            }
        }
        if (!_isConvertible) {
            revert NotConvertible();
        }
        _;
    }

    uint256 internal constant ONE = 1e18;
    uint256 internal constant MAX_COLLATERAL_TOKENS = 20;

    /// @notice A date in the future set at bond creation at which the bond will mature.
    /// @notice Before this date, a bond token can be converted if convertible, but cannot be redeemed.
    /// @notice After this date, a bond token can be redeemed for the borrowing asset.
    uint256 public maturityDate;

    /// @notice The address of the ERC20 token this bond will be redeemable for at maturity
    address public borrowingToken;

    /// @notice this flag is set after the issuer has paid back the full amount of borrowing token needed to cover the outstanding bonds
    bool internal _isRepaid;

    /// @notice this flag is set upon mint to disallow subsequent minting
    bool internal _isIssued;

    /// @notice the addresses of the ERC20 tokens backing the bond which can be converted into before maturity or, in the case of a default, redeemable for at maturity
    address[] public collateralTokens;

    /// @notice the ratios of ERC20 tokens backing the bonds
    /// @dev these are related to the collateralTokens by index
    uint256[] public backingRatios;

    /// @notice the ratios of ERC20 tokens the bonds will convert into before maturity
    /// @dev if all of these ratios are 0, the bond is not convertible
    uint256[] public convertibilityRatios;

    /// @notice the role ID for withdrawCollateral
    bytes32 public constant WITHDRAW_ROLE = keccak256("WITHDRAW_ROLE");

    /// @notice this mapping keeps track of the total collateral per address that is in this contract. this amount is used when determining the portion of collateral to return to the bond holders in event of a default
    mapping(address => uint256) public totalCollateral;

    function state() external view returns (BondStanding newStanding) {
        if (block.timestamp < maturityDate && !_isRepaid && totalSupply() > 0) {
            newStanding = BondStanding.GOOD;
        } else if (block.timestamp >= maturityDate && !_isRepaid) {
            newStanding = BondStanding.DEFAULTED;
        } else if (_isRepaid) {
            newStanding = BondStanding.PAID;
        } else {
            newStanding = BondStanding.NULL;
        }
    }

    /// @notice this function is called one time during initial bond creation and sets up the configuration for the bond
    /// @dev New bond contract deployed via clone
    /// @param _name passed into the ERC20 token
    /// @param _symbol passed into the ERC20 token
    /// @param _owner ownership of this contract transferred to this address
    /// @param _maturityDate the timestamp at which the bond will mature
    /// @param _borrowingToken the ERC20 token address the non-defaulted bond will be redeemable for at maturity
    /// @param _collateralTokens the ERC20 token address(es) for the bond
    /// @param _backingRatios the amount of tokens per bond needed
    /// @param _convertibilityRatios the amount of tokens per bond a convertible bond can be converted for
    function initialize(
        string memory _name,
        string memory _symbol,
        address _owner,
        uint256 _maturityDate,
        address _borrowingToken,
        address[] memory _collateralTokens,
        uint256[] memory _backingRatios,
        uint256[] memory _convertibilityRatios
    ) external initializer {
        if (_collateralTokens.length > MAX_COLLATERAL_TOKENS) {
            revert MaxCollateralTokens();
        }
        if (
            _collateralTokens.length != _backingRatios.length ||
            _collateralTokens.length != _convertibilityRatios.length
        ) {
            revert LengthMismatch();
        }
        for (uint256 i = 0; i < _collateralTokens.length; i++) {
            if (_backingRatios[i] < _convertibilityRatios[i]) {
                revert BackingRatioLessThanConvertibilityRatio();
            }
            if (i != 0 && _collateralTokens[i - 1] >= _collateralTokens[i]) {
                revert CollateralTokensUnsorted();
            }
        }
        if (
            _maturityDate <= block.timestamp ||
            _maturityDate > block.timestamp + 3650 days
        ) {
            revert InvalidMaturityDate();
        }

        __ERC20_init(_name, _symbol);
        __ERC20Burnable_init();

        maturityDate = _maturityDate;
        borrowingToken = _borrowingToken;
        collateralTokens = _collateralTokens;
        backingRatios = _backingRatios;
        convertibilityRatios = _convertibilityRatios;

        _grantRole(DEFAULT_ADMIN_ROLE, _owner);
        _grantRole(WITHDRAW_ROLE, _owner);
    }

    /// @notice Deposit collateral into bond contract
    /// @param amounts the array of collateral per address to deposit
    function depositCollateral(uint256[] memory amounts)
        external
        nonReentrant
        notPastMaturity
    {
        for (uint256 i = 0; i < collateralTokens.length; i++) {
            address collateralToken = collateralTokens[i];
            uint256 amount = amounts[i];

            if (amount == 0) {
                // don't revert here in case 0 collateral is deposited
                continue;
            }

            // reentrancy possibility: the totalCollateral is updated after the transfer
            uint256 collateralDeposited = safeTransferIn(
                IERC20(collateralToken),
                _msgSender(),
                amount
            );

            totalCollateral[collateralToken] += collateralDeposited;
            emit CollateralDeposited(
                _msgSender(),
                collateralToken,
                collateralDeposited
            );
        }
    }

    /// @notice Withdraw collateral from bond contract
    /// @notice The amount of collateral available to be withdrawn depends on the backing ratio(s)
<<<<<<< HEAD
    /// @param _collateralTokens the tokens to withdraw
    /// @param _amounts the amounts of each token to withdraw
    function withdrawCollateral(
        address[] memory _collateralTokens,
        uint256[] memory _amounts
    ) external nonReentrant onlyRole(WITHDRAW_ROLE) {
        for (uint256 j = 0; j < _collateralTokens.length; j++) {
            for (uint256 k = 0; k < collateralTokens.length; k++) {
                if (_collateralTokens[j] == collateralTokens[k]) {
                    address collateralToken = collateralTokens[k];
                    uint256 backingRatio = backingRatios[k];
                    uint256 convertibilityRatio = convertibilityRatios[k];
                    uint256 tokensNeededToCoverbackingRatio = totalSupply() *
                        backingRatio;
                    uint256 tokensNeededToCoverConvertibilityRatio = totalSupply() *
                            convertibilityRatio;

                    // To calculate the required collateral, start with the worst case -
                    // both the backing and convertibility ratios need to be covered
                    uint256 totalRequiredCollateral = tokensNeededToCoverbackingRatio +
                            tokensNeededToCoverConvertibilityRatio;
                    if (
                        _isRepaid && tokensNeededToCoverConvertibilityRatio > 0
                    ) {
                        // Here the bond is repaid which means we can take collateral up
                        // until we reach the amount necessary to cover the convertibility
                        totalRequiredCollateral = tokensNeededToCoverConvertibilityRatio;
                    } else if (_isRepaid) {
                        // Here the bond is repaid and not convertible
                        totalRequiredCollateral = 0;
                    }
                    uint256 balanceBefore = IERC20(collateralToken).balanceOf(
                        address(this)
                    );
                    if (totalRequiredCollateral >= balanceBefore) {
                        revert CollateralInContractInsufficientToCoverWithdraw();
                    }
                    uint256 withdrawableCollateral = balanceBefore -
                        totalRequiredCollateral;
                    if (_amounts[j] > withdrawableCollateral) {
                        revert CollateralInContractInsufficientToCoverWithdraw();
                    }
                    // reentrancy possibility: the issuer could try to transfer more collateral than is available - at the point of execution
                    // the amount of transferred funds is _amounts[j] which is taken directly from the function arguments.
                    // After re-entering into this function when at the time below is called, the balanceBefore
                    IERC20(collateralToken).safeTransfer(
                        _msgSender(),
                        _amounts[j]
                    );
                    totalCollateral[collateralToken] -= _amounts[j];
                    emit CollateralWithdrawn(
                        _msgSender(),
                        collateralToken,
                        _amounts[j]
                    );
                }
=======
    /// @param bondsToBurn the number of bonds to burn in return for collateral
    function withdrawCollateral(uint256 bondsToBurn)
        external
        nonReentrant
        onlyRole(WITHDRAW_ROLE)
    {
        if (bondsToBurn > 0) {
            burn(bondsToBurn);
        }
        for (uint256 i = 0; i < collateralTokens.length; i++) {
            address collateralToken = collateralTokens[i];
            uint256 backingRatio = backingRatios[i];
            uint256 convertibilityRatio = convertibilityRatios[i];

            uint256 tokensToCover = totalSupply() -
                IERC20(borrowingToken).balanceOf(address(this));
            uint256 tokensNeededToCoverBackingRatio = _isRepaid
                ? 0
                : tokensToCover * backingRatio;
            uint256 tokensNeededToCoverConvertibilityRatio = _isRepaid
                ? 0
                : tokensToCover * convertibilityRatio;

            uint256 totalRequiredCollateral = tokensNeededToCoverBackingRatio +
                tokensNeededToCoverConvertibilityRatio;

            uint256 balanceBefore = IERC20(collateralToken).balanceOf(
                address(this)
            );
            if (totalRequiredCollateral >= balanceBefore) {
                revert CollateralInContractInsufficientToCoverWithdraw();
>>>>>>> d0c29b67
            }
            uint256 collateralToWithdraw = balanceBefore -
                totalRequiredCollateral;

            // reentrancy possibility: the issuer could try to transfer more collateral than is available - at the point of execution
            // the amount of transferred funds is amount which is taken directly from the function arguments.
            // After re-entering into this function when at the time below is called, the balanceBefore
            IERC20(collateralToken).safeTransfer(
                _msgSender(),
                collateralToWithdraw
            );
            totalCollateral[collateralToken] -= collateralToWithdraw;
            emit CollateralWithdrawn(
                _msgSender(),
                collateralToken,
                collateralToWithdraw
            );
        }
    }

    /// @notice mints the maximum amount of tokens restricted by the collateral(s)
    /// @dev nonReentrant needed as double minting would be possible otherwise
    function mint()
        external
        onlyRole(DEFAULT_ADMIN_ROLE)
        nonReentrant
        notPastMaturity
    {
        if (_isIssued) {
            revert NoMintAfterIssuance();
        }

        _isIssued = true;

        uint256 tokensToMint = 0;
        for (uint256 i = 0; i < collateralTokens.length; i++) {
            IERC20 collateralToken = IERC20(collateralTokens[i]);
            // external call reentrancy possibility: collateralDeposited is checked + used later
            uint256 collateralDeposited = collateralToken.balanceOf(
                address(this)
            );
            uint256 backingRatio = backingRatios[i];
            // Each collateral type restricts the amount of mintable tokens by the ratio required to satisfy "collateralized"
            // 100 deposited collateral with a 1:5 ratio would allow for 100/5 tokens minted for THIS collateral type
            uint256 tokensCanMint = 0;
            // totalBondSupply = collateralDeposited * backingRatio / 1e18
            // collateralDeposited * 1e18 / backingRatio = targetBondSupply * backingRatio / 1e18
            // since the convertibility ratio is less than or equal to the backing ratio, calculate with the backing ratio

            tokensCanMint = (collateralDeposited * ONE) / backingRatio;

            // First collateral sets the minimum mint amount after each loop,
            // tokensToMint can decrease if there is not enough collateral of another type
            if (tokensToMint == 0 || tokensToMint > tokensCanMint) {
                tokensToMint = tokensCanMint;
            }
        }
        // At this point, tokensToMint is the maximum possible to mint
        if (tokensToMint == 0) {
            revert ZeroAmount();
        }

        _mint(_msgSender(), tokensToMint);
    }

    /// @notice Bond holder can convert their bond to underlying collateral(s)
    /// @notice The bond must be convertible and not past maturity
    /// @param amountOfBondsToConvert the number of bonds which will be burnt and converted into the collateral(s) at the convertibility ratio(s)
    function convert(uint256 amountOfBondsToConvert)
        external
        notPastMaturity
        nonReentrant
        isConvertible
    {
        if (amountOfBondsToConvert == 0) {
            revert ZeroAmount();
        }

        burn(amountOfBondsToConvert);
        // iterate over all collateral tokens and withdraw a proportional amount
        for (uint256 i = 0; i < collateralTokens.length; i++) {
            address collateralToken = collateralTokens[i];
            uint256 convertibilityRatio = convertibilityRatios[i];
            if (convertibilityRatio > 0) {
                uint256 collateralToSend = (amountOfBondsToConvert *
                    convertibilityRatio) / ONE;
                // external call reentrancy possibility: the bonds are burnt here already - if there weren't enough bonds to burn, an error is thrown
                IERC20(collateralToken).safeTransfer(
                    _msgSender(),
                    collateralToSend
                );
                totalCollateral[collateralToken] -= collateralToSend;
                emit Converted(
                    _msgSender(),
                    collateralToken,
                    amountOfBondsToConvert,
                    collateralToSend
                );
            }
        }
    }

    /// @notice allows the issuer to repay the bond by depositing borrowing token
    /// @dev emits RepaymentInFull if the full balance has been repaid, RepaymentDeposited otherwise
    /// @dev the lower of outstandingAmount and amount is chosen to prevent overpayment
    /// @param amount the number of borrowing tokens to repay
    function repay(uint256 amount) external nonReentrant notPastMaturity {
        if (_isRepaid) {
            revert RepaymentMet();
        }
        if (amount == 0) {
            revert ZeroAmount();
        }
        // external call reentrancy possibility: this is a transfer into the contract - _isRepaid is updated after transfer
        uint256 outstandingAmount = totalSupply() -
            IERC20(borrowingToken).balanceOf(address(this));

        uint256 amountRepaid = safeTransferIn(
            IERC20(borrowingToken),
            _msgSender(),
            amount >= outstandingAmount ? outstandingAmount : amount
        );
        if (amountRepaid >= outstandingAmount) {
            _isRepaid = true;
            emit RepaymentInFull(_msgSender(), amountRepaid);
        } else {
            emit RepaymentDeposited(_msgSender(), amountRepaid);
        }
    }

    /// @notice this function burns bonds in return for the token borrowed against the bond
    /// @param bondShares the amount of bonds to redeem and burn
    function redeem(uint256 bondShares) external nonReentrant pastMaturity {
        if (bondShares == 0) {
            revert ZeroAmount();
        }

        burn(bondShares);

        // external call reentrancy possibility: the bonds are burnt here already - if there weren't enough bonds to burn, an error is thrown
        if (_isRepaid) {
            unsafeRedeemRepaid(bondShares);
        } else {
            unsafeRedeemDefaulted(bondShares);
        }
    }

    function unsafeRedeemRepaid(uint256 bondShares) private {
        IERC20(borrowingToken).safeTransfer(_msgSender(), bondShares);
        emit Redeem(_msgSender(), borrowingToken, bondShares, bondShares);
    }

    /// @notice this function returns an amount of collateral proportional to the bonds burnt
    /// @param bondShares the amount of bonds to burn into collateral
    function unsafeRedeemDefaulted(uint256 bondShares) private {
        uint256 borrowingTokenBalance = IERC20(borrowingToken).balanceOf(
            address(this)
        );
        if (borrowingTokenBalance > 0) {
            uint256 borrowingTokensToReceive = (bondShares *
                borrowingTokenBalance) / totalSupply();
            IERC20(borrowingToken).safeTransfer(
                _msgSender(),
                borrowingTokensToReceive
            );
            emit Redeem(
                _msgSender(),
                borrowingToken,
                bondShares,
                borrowingTokensToReceive
            );
        }

        // iterate over all collateral tokens and withdraw a proportional amount
        for (uint256 i = 0; i < collateralTokens.length; i++) {
            address collateralToken = collateralTokens[i];
            uint256 backingRatio = backingRatios[i];
            if (backingRatio > 0) {
                uint256 collateralToReceive = (bondShares * backingRatio) / ONE;
                // external call reentrancy possibility: the bonds are burnt here already - if there weren't enough bonds to burn, an error is thrown
                IERC20(collateralToken).safeTransfer(
                    _msgSender(),
                    collateralToReceive
                );
                totalCollateral[collateralToken] -= collateralToReceive;
                emit Redeem(
                    _msgSender(),
                    collateralToken,
                    bondShares,
                    collateralToReceive
                );
            }
        }
    }

    /// @notice sends tokens to the issuer that were sent to this contract
    /// @dev collateral, borrowing, and the bond itself cannot be swept
    /// @param token send the entire token balance of this address to the owner
    function sweep(IERC20 token)
        external
        nonReentrant
        onlyRole(DEFAULT_ADMIN_ROLE)
    {
        if (
            address(token) == borrowingToken || address(token) == address(this)
        ) {
            revert SweepDisallowedForToken();
        }
        for (uint256 i = 0; i < collateralTokens.length; i++) {
            if (address(token) == collateralTokens[i]) {
                revert SweepDisallowedForToken();
            }
        }
        token.transfer(msg.sender, token.balanceOf(address(this)));
    }

    /// @notice this function returns the balance of this contract before and after a transfer into it
    /// @dev safeTransferFrom is used to revert on any non-success return from the transfer
    /// @dev the actual delta of tokens is returned to keep accurate balance in the case where the token has a fee
    /// @param token the ERC20 token being transferred from
    /// @param from the sender
    /// @param value the total number of tokens being transferred
    function safeTransferIn(
        IERC20 token,
        address from,
        uint256 value
    ) private returns (uint256) {
        uint256 balanceBefore = token.balanceOf(address(this));
        token.safeTransferFrom(from, address(this), value);

        uint256 balanceAfter = token.balanceOf(address(this));
        if (balanceAfter < balanceBefore) {
            revert TokenOverflow();
        }
        return balanceAfter - balanceBefore;
    }
}<|MERGE_RESOLUTION|>--- conflicted
+++ resolved
@@ -306,64 +306,6 @@
 
     /// @notice Withdraw collateral from bond contract
     /// @notice The amount of collateral available to be withdrawn depends on the backing ratio(s)
-<<<<<<< HEAD
-    /// @param _collateralTokens the tokens to withdraw
-    /// @param _amounts the amounts of each token to withdraw
-    function withdrawCollateral(
-        address[] memory _collateralTokens,
-        uint256[] memory _amounts
-    ) external nonReentrant onlyRole(WITHDRAW_ROLE) {
-        for (uint256 j = 0; j < _collateralTokens.length; j++) {
-            for (uint256 k = 0; k < collateralTokens.length; k++) {
-                if (_collateralTokens[j] == collateralTokens[k]) {
-                    address collateralToken = collateralTokens[k];
-                    uint256 backingRatio = backingRatios[k];
-                    uint256 convertibilityRatio = convertibilityRatios[k];
-                    uint256 tokensNeededToCoverbackingRatio = totalSupply() *
-                        backingRatio;
-                    uint256 tokensNeededToCoverConvertibilityRatio = totalSupply() *
-                            convertibilityRatio;
-
-                    // To calculate the required collateral, start with the worst case -
-                    // both the backing and convertibility ratios need to be covered
-                    uint256 totalRequiredCollateral = tokensNeededToCoverbackingRatio +
-                            tokensNeededToCoverConvertibilityRatio;
-                    if (
-                        _isRepaid && tokensNeededToCoverConvertibilityRatio > 0
-                    ) {
-                        // Here the bond is repaid which means we can take collateral up
-                        // until we reach the amount necessary to cover the convertibility
-                        totalRequiredCollateral = tokensNeededToCoverConvertibilityRatio;
-                    } else if (_isRepaid) {
-                        // Here the bond is repaid and not convertible
-                        totalRequiredCollateral = 0;
-                    }
-                    uint256 balanceBefore = IERC20(collateralToken).balanceOf(
-                        address(this)
-                    );
-                    if (totalRequiredCollateral >= balanceBefore) {
-                        revert CollateralInContractInsufficientToCoverWithdraw();
-                    }
-                    uint256 withdrawableCollateral = balanceBefore -
-                        totalRequiredCollateral;
-                    if (_amounts[j] > withdrawableCollateral) {
-                        revert CollateralInContractInsufficientToCoverWithdraw();
-                    }
-                    // reentrancy possibility: the issuer could try to transfer more collateral than is available - at the point of execution
-                    // the amount of transferred funds is _amounts[j] which is taken directly from the function arguments.
-                    // After re-entering into this function when at the time below is called, the balanceBefore
-                    IERC20(collateralToken).safeTransfer(
-                        _msgSender(),
-                        _amounts[j]
-                    );
-                    totalCollateral[collateralToken] -= _amounts[j];
-                    emit CollateralWithdrawn(
-                        _msgSender(),
-                        collateralToken,
-                        _amounts[j]
-                    );
-                }
-=======
     /// @param bondsToBurn the number of bonds to burn in return for collateral
     function withdrawCollateral(uint256 bondsToBurn)
         external
@@ -395,7 +337,6 @@
             );
             if (totalRequiredCollateral >= balanceBefore) {
                 revert CollateralInContractInsufficientToCoverWithdraw();
->>>>>>> d0c29b67
             }
             uint256 collateralToWithdraw = balanceBefore -
                 totalRequiredCollateral;
