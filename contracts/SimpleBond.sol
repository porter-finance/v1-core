// SPDX-License-Identifier: AGPL
pragma solidity ^0.8.0;
import "@openzeppelin/contracts-upgradeable/token/ERC20/extensions/ERC20BurnableUpgradeable.sol";
import "@openzeppelin/contracts-upgradeable/access/OwnableUpgradeable.sol";
import "@openzeppelin/contracts-upgradeable/proxy/utils/Initializable.sol";
import "@openzeppelin/contracts/security/ReentrancyGuard.sol";

<<<<<<< HEAD
contract SimpleBond is
  Initializable,
  ERC20Upgradeable,
  ERC20BurnableUpgradeable,
  OwnableUpgradeable,
  ReentrancyGuard
{
  /// @notice this would go into default if maturityDate passes and the loan contract has not been paid back
=======
contract SimpleBond is ERC20Burnable, Ownable, ReentrancyGuard {
>>>>>>> 77709c6f
  /// @notice to be set from the auction
  enum BondStanding {
    // the auction completed
    GOOD,
    // when maturity date passes and its unpaid
    DEFAULTED,
    // after DAO pays
    PAID,
    // when 100% of bondholders have redeemed their bonds
    REDEEMED,
    // when something goes wrong and this contract becomes nullified
    NULL
  }

  event BondStandingChange(BondStanding oldStanding, BondStanding newStanding);
  event Redeem(address receiver, uint256 amount);

  /// @notice this date is when the DAO must have repaid its debt
  /// @notice when bondholders can redeem their bonds
  uint256 public maturityDate;

  /// @notice holds address to bond standing
  BondStanding public currentBondStanding;

  /// @custom:oz-upgrades-unsafe-allow constructor
  constructor() initializer {}

  /// @dev New bond contract will be deployed before each auction
  /// @dev The Auction contract will be the owner
  /// @param _name Name of the bond.
  /// @param _symbol Bond ticket symbol
  /// @param _totalBondSupply Total number of bonds being issued - this is determined by auction config
  function initialize(
    string memory _name,
    string memory _symbol,
    uint256 _totalBondSupply,
    uint256 _maturityDate
  ) public initializer {
    require(_totalBondSupply > 0, "zeroMintAmount");

    // this timestamp is a date in 2020, which basically is here to confirm
    // the date provided is greater than 0 and a valid timestamp
    require(_maturityDate > 1580752251, "invalid date");

    // This mints bonds based on the config given in the auction contract and
    // sends them to the auction contract
    __ERC20_init(_name, _symbol);
    __ERC20Burnable_init();
    __Ownable_init();

    _mint(msg.sender, _totalBondSupply);

    maturityDate = _maturityDate;
    currentBondStanding = BondStanding.GOOD;
  }

  function mint(address to, uint256 amount) public onlyOwner {
    _mint(to, amount);
  }

  /// @notice To be set after the auction ends
  function setBondStanding(BondStanding newStanding) external onlyOwner {
    emit BondStandingChange(currentBondStanding, newStanding);

    currentBondStanding = newStanding;
  }

  function redeemBond(uint256 bondShares) external onlyOwner nonReentrant {
    require(bondShares > 0, "invalid amount");
    require(block.timestamp >= maturityDate, "bond still immature");

    // check that the DAO has already paid back the bond, set from auction
    require(currentBondStanding == BondStanding.PAID, "bond not yet paid");

    burn(bondShares);

    // TODO: code needs added here that sends the investor their how much they are owed in paymentToken
    // this might be calling the auction contract with AuctionContract.redeem(msg.sender, bondShares * faceValue)

    // once all bonds are burned, then this can be set to redeemed
    if (totalSupply() == 0) {
      currentBondStanding = BondStanding.REDEEMED;
    }

    emit Redeem(msg.sender, bondShares);
  }
}<|MERGE_RESOLUTION|>--- conflicted
+++ resolved
@@ -5,7 +5,6 @@
 import "@openzeppelin/contracts-upgradeable/proxy/utils/Initializable.sol";
 import "@openzeppelin/contracts/security/ReentrancyGuard.sol";
 
-<<<<<<< HEAD
 contract SimpleBond is
   Initializable,
   ERC20Upgradeable,
@@ -14,9 +13,6 @@
   ReentrancyGuard
 {
   /// @notice this would go into default if maturityDate passes and the loan contract has not been paid back
-=======
-contract SimpleBond is ERC20Burnable, Ownable, ReentrancyGuard {
->>>>>>> 77709c6f
   /// @notice to be set from the auction
   enum BondStanding {
     // the auction completed
