--- conflicted
+++ resolved
@@ -195,18 +195,9 @@
         );
     }
 
-<<<<<<< HEAD
-    /**
-        @notice sends tokens to the issuer that were sent to this contract
-        @dev collateral, payment, and the bond itself cannot be swept
-        @param token send the entire token balance of this address to the owner
-    */
-    function sweep(IERC20Metadata token) external onlyRole(DEFAULT_ADMIN_ROLE) {
-=======
     /// @inheritdoc IBond
     function sweep(IERC20Metadata sweepingToken)
         external
-        nonReentrant
         onlyRole(DEFAULT_ADMIN_ROLE)
     {
         // Check the balances before and compare to after to protect
@@ -225,7 +216,6 @@
         uint256 collateralTokenBalanceAfter = IERC20Metadata(collateralToken)
             .balanceOf(address(this));
 
->>>>>>> 8a05b783
         if (
             paymentTokenBalanceBefore != paymentTokenBalanceAfter ||
             collateralTokenBalanceBefore != collateralTokenBalanceAfter
