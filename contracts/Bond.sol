--- conflicted
+++ resolved
@@ -111,13 +111,9 @@
     }
 
     /// @inheritdoc IBond
-<<<<<<< HEAD
-    function withdrawExcessCollateral() external onlyRole(WITHDRAW_ROLE) {
+
+    function withdrawExcessCollateral(address receiver) external onlyOwner {
         uint256 collateralToSend = previewWithdraw(0);
-=======
-    function withdrawExcessCollateral(address receiver) external onlyOwner {
-        uint256 collateralToSend = previewWithdraw();
->>>>>>> f0a923c0
 
         // Saves an extra SLOAD
         address collateral = collateralToken;
