--- conflicted
+++ resolved
@@ -147,15 +147,6 @@
     /// @notice attempted to perform an action that would do nothing
     error ZeroAmount();
 
-<<<<<<< HEAD
-    /// @notice Decimals with more than 18 digits are not supported
-    error DecimalsOver18();
-
-    /// @notice There is no excess payment token in the contract able to be withdrawn
-    error NoPaymentToWithdraw();
-
-=======
->>>>>>> 101169eb
     /// @dev used to confirm the bond has not yet matured
     modifier beforeMaturity() {
         if (isMature()) {
