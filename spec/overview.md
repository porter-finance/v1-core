--- conflicted
+++ resolved
@@ -12,15 +12,12 @@
 
 ## Borrowers
 
-<<<<<<< HEAD
 Borrowers are on chain entities that want to borrow stablecoins using their native token as collateral with a fixed interest rate and no liquidation risk.
-=======
 - Creation and minting new `BondTokens` via `initialize()` and `mint()`
 - Depositing/withdrawing collateral via `mint()` and `withdrawCollateral()`
 - Handling convertibility via a configured ratio and the ability for lenders to convert their `BondTokens` using `convert()`
 - Handling payment for the issuer via `pay()`
 - Allowing bond redemption for the bond holders via `redeem()`
->>>>>>> 317ab52d
 
 To borrow money, a borrower has to issue a bond and then sell it.
 
@@ -55,33 +52,21 @@
     )
 ```
 
-<<<<<<< HEAD
 This method creates a new bond and grants the borrower the `MINT_ROLE` and the `ISSUER_ROLE` on the newly deployed bond.
 
 After a bond is issued, there are a few things the borrower can do.
-=======
 ### Pay
 
 This gives the ability for a borrower to pay their debt. Paying allows the borrower to withdraw any collateral that is not used to back convertible tokens. After the maturity date is met, all collateral can be withdrawn and the bond will be considered to be `PAID`. At this time, lenders lose the ability to convert their bond tokens into the collateral token. Lenders gain the ability to redeem their bond tokens for the borrowing token.
->>>>>>> 317ab52d
 
-#
 
 ### `Bond.mint()`
 
-<<<<<<< HEAD
 To get `Bonds` to sell, the borrower needs the call the `Bond.mint()` method to deposit collateral at their configured `backingRatio` in exchange for `Bonds`
-=======
-Bonds can be redeemed for a pro rata share of the payment amount.
->>>>>>> 317ab52d
 
 ### `Bond.repay()`
 
-<<<<<<< HEAD
 The borrower can call this method to pay `repaymentToken` and unlock their collateral. This will typically be done a week before the maturity date of the bond.
-=======
-Bonds can be redeemed for a pro rata share of the collateral + payment amount.
->>>>>>> 317ab52d
 
 ### `Bond.withdraw()`
 
